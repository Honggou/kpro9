%=================
\chapter{Planning}
%=================
The following chapter explains the administrative part of the project.

%---------------------
\section{Project Plan}
%---------------------
The project plan includes the specified plan on which tool we are using in this project, measurement of project effects, limitations and the concrete project work plan.

\subsection{Measurement of Project Effects}
%------------------------------------------
Automatic generation of Lua scripts from c-header files would bring considerable resource savings in the customers usual work process. Time and therefore financial resources, will be  be saved by delivery of the solution every time they need to know the contents of investigated IPC messages that include C structs.

The most of the savings will be caused by enabling filtering of the messages by the specific attribute in the C struct in Wireshark. Once this will be possible, a lot of unnecessary searching can be omitted.

Before the project start, C structs were investigated in two ways. The first, manual method, which means counting individual bytes of the binary file that includes data in C structs. This is possible only for small-sized messages. For bigger messages, this method is inapplicable, since the message can consist of several thousands bytes. The second method consists of writing the dissector in Lua manually for the specific C header. Also, this method cannot be used for more complex C structs, i.e. those using nested structs. So far, there has been written about 10 Lua scripts manually.

According to the customer, there are approximately 3000 messages that include C structs and those need to be dissected by the solution. Time spent to write a dissector for a message manually depends on the struct’s complexity. For trivial messages, it takes 15 minutes to create a dissector manually. It took about 1 hour for the most complicated dissectors that were developed by the customer so far.

If 1 hour is the average time for creating a dissector for 1 message, our solution will save about 3000 hours of work. Due to everyday workload of the customer’s development team, this amount of time could never be used to accomplish such a task.

None of the workaround methods mentioned above is capable of processing messages with C structs that are big and complex. Time savings in these cases are not easily estimated.

Also, sometimes a representative of Thales Norway AS has to physically move to the their customer’s site to solve a problem. With the delivered solution, in some cases, this will be no longer necessary and the problem will be solved remotely by sending capture files to Thales and solving it in-house. Savings in this case are not only time-based but it will also directly cut the transportation costs and it will increase the satisfaction for the client.

\subsection{Limitations}
%-----------------------
As in all other projects, the project members have to deal with various limitations and constraints given either by the customer or simply by the fact that they are students.

\subsubsection{Technical Limitations}
\begin{description}
	\item[C preprocessor] To fulfill all the requirements we might need to
		either modify an existing preprocessor or write our own, which can be
		a huge undertaking.
	\item[Platforms] SPARC platform that are required for the program are not
		available to the project group.
\end{description}

\subsubsection{Non-technical Limitations}
\begin{description}
	\item[Experience] None in the group has experience with Lua-scripts,
		running a project with larger team, or has planned a project before.
	\item[Time] The project group has limited time of 12 weeks and a project
		deadline that cannot be changed. Also, the team consists of 7 members
		that have different schedules and so finding a time when everyone is
		available for a meeting might be difficult. These limitations might
		lead to considerable delays in the project progress.
	\item[Language] In this project the team will have to write and speak in
		English, which is a second language for all team members. This may
		lead to misunderstandings and will negatively affect the time it
		takes to write the report.
\end{description}

\subsection{Tool Selection}
%--------------------------
To support collaboration and project management the team has considered and
selected the listed tools for use in this project.

\subsubsection{Git \& Github}
\begin{wrapfigure}{r}{3.5cm}
	\vspace{-20pt}
	\includegraphics[width=3.5cm]{./planning/img/git_logo}
	\vspace{-20pt}
\end{wrapfigure}
The team has selected Git as the version control system, with git repository
hosting provided by Github\footnote{\url{http://github.com/}}.

\begin{wrapfigure}{r}{3cm}
	\vspace{-20pt}
	\includegraphics[width=3cm]{./planning/img/github_logo}
	\vspace{-20pt}
\end{wrapfigure}
We had experience with CVS, SVN, Git and Mercurial, and although everyone 
knew SVN and only two knew Git, we selected Git for this project. We 
evaluated free hosting sites of version control systems, which could also 
provide us with other collaborative features that we wanted. Github, 
Bitbucket\footnote{\url{http://bitbucket.org/}} and
SourceForge\footnote{\url{http://sourceforge.net/}} all provided wiki and
issue tracker in addition to free version control system hosting. We eliminated 
SourceForge because their focus is divided between software users and 
developers, while the other two sites are fully focused on developers. The 
two remaining sites provides almost identical features, where one focuses on 
Git and the other on Mercurial.

Github with Git version control system was selected because more team members
knew Git than Mercurial. By selecting a newer version control system like Git,
we get advantageous features like branches and distributed repository model.
Since we use different platforms, we will also use different git clients, but
for Windows most of the group has selected tortoisegit.

\subsubsection{Skype}
\begin{wrapfigure}{r}{3cm}
	\vspace{-20pt}
	\includegraphics[width=3cm]{./planning/img/skype_logo}
	\vspace{-20pt}
\end{wrapfigure}
Skype\footnote{\url{http://www.skype.com}} is an application which allows the
user to make video and voice chats over the Internet, including conference
calls and chatting. The team will use Skype to communicate and collaborate when
we are not physically at the same location at the same time.

\subsubsection{Google Docs}
\begin{wrapfigure}{r}{2cm}
	\vspace{-20pt}
	\includegraphics[width=2cm]{./planning/img/google_docs_logo}
	\vspace{-20pt}
\end{wrapfigure}
Google Docs\footnote{\url{http://docs.google.com/}} is web-based office suite,
which include documents, spreadsheets and presentations. It makes it possible
to collaborate in real-time. For this project we are going to use Google Docs
to collaborate on document drafts, and to share documents within the team and
with the teams adviser.

\subsubsection{\LaTeX}
\LaTeX \,is a document markup language and document preparation system used to
create reports, articles and books. It was chosen by the group for its 
high quality typesetting which produces professional looking documents, and 
because it is suitable for larger scientific reports. \LaTeX \,also provides
automatic numbering of chapter and sections, automatic generation of table of
contents, cross-referencing and bibliography management. Since \LaTeX \,files
are plain text files they are suitable for versioning with a version control
system like Git. We will use \LaTeX \,to write the final project report, and we
have created a few templates for test plans and minutes.

\subsubsection{Mailing list}
\begin{wrapfigure}{r}{4cm}
	\vspace{-20pt}
	\includegraphics[width=4cm]{./planning/img/ntnu_logo}
	\vspace{-20pt}
\end{wrapfigure}
For asynchronous communication the team uses an electronic mailing list
provided by IDI, NTNU.

\subsubsection{Google Calendar}
\begin{wrapfigure}{r}{3cm}
	\vspace{-20pt}
	\includegraphics[width=3cm]{./planning/img/google_calendar_logo}
	\vspace{-20pt}
\end{wrapfigure}
Since all team members have google accounts, we have created a group calendar
in Google Calendar\footnote{\url{http://calendar.google.com/}}
to help schedule and keep track of meetings. A single calendar which all
members can include in their own, prevents misunderstandings and duplication
of work.

\subsubsection{text2pcap}
In this project text2cap is used to genereate capture files from ASCII
hexdumps. Since the customer cannot give us capture files, we have to create
them. The capture files are important for testing the generated Lua-scripts.
The text2pcap tool is included with Wireshark. The input to the tool is a ASCII
hexdump as a text-file, and the output will be a pcap-file. When running
text2pcap, it is necessary to specifiy the protocol type. In this project the
team uses ''-l 147'' as an option to text2pcap, which is a user defined
link-layer type.

\subsubsection{Hex editor}
The team are using a hex editor to create input for text2pcap. To make it
easier to write ASCII hexdumps, it is necessary to write them in a hex editor.
HxD\footnote{\url{http://mh-nexus.de/en/hxd/}} is the recommended hex editor
for this project, since it is free and has the necessary functionality. HxD is
only for Windows.

\subsubsection{Violet}
\begin{wrapfigure}{r}{2cm}
	\vspace{-20pt}
	\includegraphics[width=2cm]{./planning/img/violet_logo}
	\vspace{-20pt}
\end{wrapfigure}
Violet\footnote{\url{http://violet.sourceforge.net/}} is a cross platform,
lightweight, free and easy to use modeling software for making UML-diagrams,
authored by Cay S. Horstmann and Alexandre de Pellegrin. The architectural and
design team will be using violet to create diagrams to ilustrate the workings
of the utility. As very advanced diagrams were not needed for this for this
project, violet seemed like a fitting tool.

\subsection{Based on the planned effort}
%---------------------------------------
Calculations done by the course staff suggests that each student should use 325 person-hours distributed over 13 weeks. Our group, consisting of seven students, will have a total of 2275 person-hours to spend on the project. 

\subsection{Schedule of Results}
%-------------------------------
This project will have two deliveries, pre-delivery and final delivery.  The milestones and sprints are listed below. \newline
\textbf{Milestones} \newline
\begin{tabular}{l  l}
	30. August & Project start \\
	6. October & Pre-delivery of project report \\
	24. November & Final delivery of project report \\
	24. November & Presentation and project demo \\
\end{tabular}
\newline
\textbf{Sprints} \newline
\begin{tabular}{l  l}
	Sprint I & 14. September - 27. September \\
	Sprint II & 5. October - 18. October \\
	Sprint III & 19. October - 1. November  \\
	Sprint IV & 2. November - 15. November \\
\end{tabular}

\subsection{Concrete Project Work Plan}
%--------------------------------------
The two first weeks on the project will be used on planning and pre study.
The project will be divided into 3 sprints, that will last for three weeks. Each sprint will have a total of 525 person-hours.
The last 1.5 week will be used to finish the final report and prepare for the presentation. 
Table \ref{tab:wbs} shows the work breakdown structure, and the project timeline is in figure \ref{fig:gantt}.

\begin{table}[!ht] \footnotesize \center
\caption{Work Breakdown Structure\label{tab:wbs}}
\begin{tabular}{l l l c c}
	\toprule
	& & & \multicolumn{2}{c}{Effort} \\
	\cmidrule(r){4-5}
	Task & From date & To date & Estimated & Actual  \\
	\midrule
	Misc & 30.08.2011 & 24.11.2011 & 875 & 494  \\
	\midrule
	Project Management & 30.08.2011 & 24.11.2011 & 275 &161 \\
	Lectures & 02.09.2011 & 18.10.2011 & 100 & 60 \\
	Self Study & 30.08.2011 & 04.10.2011 & 150 & 44 \\
	Planning & 05.09.2011 & 12.09.2011 & 150 & 122 \\
	Pre-study & 05.09.2011 & 12.09.2011 & 100 & 49 \\
	Requirement Specification & 05.09.2011 & 12.09.2011 & 100 & 58 \\
	\midrule
	Sprint I & 14.09.2011 & 27.09.2011 & 200 & 157 \\
	\midrule
	Sprint I Planning & 14.09.2011 & 14.09.2011 & 30 & 29 \\
	Sprint I Work & 15.09.2011 & 26.09.2011 & 150 & 98 \\
	Sprint I Review & 27.09.2011 & 27.09.2011 & 20 & 30 \\
	\midrule
	Sprint II & 05.10.2011 & 18.10.2011 & 250 & 0 \\
	\midrule
	Sprint II Planning & 05.10.2011 & 05.10.2011 & 30 & 0 \\
	Sprint II Work & 06.10.2011 & 17.10.2011 & 200 & 0 \\
	Sprint II Review & 18.10.2011 & 18.10.2011 & 20 & 0 \\
	\midrule
	Sprint III & 19.10.2011 & 01.11.2011 & 250 & 0 \\
	\midrule
	Sprint III Planning & 19.10.2011 & 19.10.2011 & 30 & 0 \\
	Sprint III Work & 20.10.2011 & 31.10.2011 & 200 & 0 \\
	Sprint III Review & 01.11.2011 & 01.11.2011 & 20 & 0 \\
	\midrule
	Sprint IV & 02.11.2011 & 15.11.2011 & 250 & 0 \\
	\midrule
	Sprint IV Planning & 02.11.2011 & 02.11.2011 & 30 & 0 \\
	Sprint IV Work & 03.11.2011 & 14.11.2011 & 200 & 0 \\
	Sprint IV Review & 15.11.2011 & 15.11.2011 & 20 & 0 \\
	\midrule
	Report \& Presentation & 30.08.2011 & 24.11.2011 & 450 & 59 \\
	\midrule
	Write Report & 20.08.2011 & 24.11.2011 & 375 & 0 \\
	Presentation & 22.11.2011 & 24.11.2011 & 75 & 0 \\
	\midrule
	Total & 30.08.2011 & 24.11.2011 & 2275 & 710 \\
	\bottomrule
\end{tabular}
\end{table}

\begin{figure}[!ht]
	\noindent\makebox[\textwidth]{%
	\includegraphics[scale=0.48]{./planning/img/gantt.png}}
	\caption{Gantt diagram\label{fig:gantt}}
\end{figure}


%-----------------------------
\section{Project Organization}
%-----------------------------
This section describes how the team is organized, which roles the developers are divided into and the partners of the projet.

\subsection{Project Organization}
%--------------------------------
Our project organization has a flat structure and the organization char can be seen in figure \ref{fig:orgchart}, the roles listed in the organization chart are described in table \ref{tab:roles}.

\begin{figure}[here]
	\noindent\makebox[\textwidth]{%
	\includegraphics[scale=0.45]{./planning/img/organization.png}}
	\caption{Project Organization\label{fig:orgchart}}
\end{figure}

\begin{table}[!ht] \footnotesize \center
\caption{Project Roles\label{tab:roles}}
\noindent\makebox[\textwidth]{%
\begin{tabularx}{\textwidth}{l X}
	\toprule
	Role name & Main responsibilities  \\
	\midrule
	Project manager & Responsible for having an overview of the project, delegating jobs and resolving conflicts. \\ 
	Adviser contact & Responsible for distributing information between the group and the adviser. \\
	Organizer & Responsible for setting up and informing the group about the meeting schedule. \\ 
	Document master & Responsible for document quality and quantity. \\ 
	System architect & The lead designer of the system. \\ 
	Lead programmer & Makes sure everyone follows the agreed code standards and ensures the quality of the code. \\ 
	Customer contact & Responsible for distributing information between the group and the customer. \\ 
	Technically responsible & Finds good technical solutions and makes sure that the essential tools are operative. \\ 
	Technology evangelist & Brings in ideas about new technologies and tools. \\ 
	Scrum master & Responsible for scrum meetings. \\ 
	Lead tester & Responsible for good test coverage, both unit and end to end, and to ensure the quality of those tests. \\ 
	Secretary & Takes note from each meetings and stores it in the cloud. Responsible for preparing minutes for adviser/customer. \\
	\bottomrule
\end{tabularx}}
\end{table}

\subsection{Partners}
%--------------------
This section lists the partners of this project. The customer of this project is Thales Norway AS, which are located at Lerkendal Stadium, Strindv 1, 7030 Trondheim.
The customer contacts are listed in table \ref{tab:part_cust}. The developers consists of seven student from NTNU, and are listed in table \ref{tab:part_dev}.  The project group has two advisers from  the Department of Computer and Information Science at NTNU, and are listed in table \ref{tab:part_adv}. 

\begin{table}[!ht] \footnotesize \center
\caption{Customers\label{tab:part_cust}}
\begin{tabular}{l l l}
	\toprule
	Name & Mobile & E-mail \\ 
	\midrule
	Christian Tellefsen & 959 98 765 & christian.telefsen@thalesgroup.com \\ 
	Stig Bjørlykke & 982 29 806 & stig.bjorlykke@thalesgroup.com \\ 
	\bottomrule
\end{tabular}
\end{table}

\begin{table}[!ht] \footnotesize \center
\caption{Developers\label{tab:part_dev}}
\begin{tabular}{l l l}
	\toprule
	Name & Mobile & E-mail  \\ 
	\midrule
	Terje Snarby & 915 27 390 & snarby@stud.ntnu.no \\ 
	Even Wiik Thomassen & 991 61 929 & evenwiik@stud.ntnu.no \\ 
	Sondre Johan Mannsverk & 948 15 506 & sondrejo@stud.ntnu.no \\ 
	Erik Bergersen & 917 48 305 & eribe@stud.ntnu.no \\ 
	Lars Solvoll Tønder & 976 00 317 & larssot@stud.ntnu.no \\ 
	Sigrud Wien & 472 54 625 & sigurdw@stud.ntnu.no \\ 
	Jaroslav Fibichr & 451 26 314 & jaroslaf@stud.ntnu.no \\ 
	\bottomrule
\end{tabular}
\end{table}

\begin{table}[!ht] \footnotesize \center
\caption{Advisers\label{tab:part_adv}}
\begin{tabular}{l l l}
	\toprule
	Name & Mobile & E-mail  \\ 
	\midrule
	Daniela Soares Cruzes & 942 49 891 & dcruzes@idi.ntnu.no \\ 
	Maria Carolina Mello Passos & & mariacm@idi.ntnu.no \\ 
	\bottomrule
\end{tabular}
\end{table}


%--------------------------
\section{Quality Assurance}
%--------------------------
The following section contains internal processes and routines the team will use in project. This includes procesures for meetings, document templates and standards and internal reports.

\subsection{Routines for ensuring quality internally}
%----------------------------------------------------
We will organize in pairs when producing items, where the pair reviews each others work. This is to try to find more errors and to get some extra perspective on style and solutions.

We also has assigned quality assurance responsibilities for three subjects: documents, code and tests. The respective team members will try to have a birds eye overview in their area to catch further errors.

We have agreed to have three weekly meetings to accommodate these routines.
\begin{itemize}
	\item Monday 12-14
	\item Wednesday 12-17
	\item Friday 10-13
\end{itemize}

\subsection{Phase result approval}
%---------------------------------
To ensure the quality of deliverable results, we have have, the group members responsible for quality assurance for a given subject will either read through, or delegate that that task to another free group member.

We will also present the results for the customer. They will then have an opportunity to point out problems and misunderstandings, and suggest solutions. We will then try to correct the problems and the reiterate the quality assurance.

\subsection{Procedures for customer meetings}
%--------------------------------------------
All customer meetings should be called with time, place, agenda specified. All background documents relevant to the meetings should also be supplied. This is to ensure efficient and effective meetings.

All customer meetings should be summarised in a document (minute). This document should include:
\begin{itemize}
	\item Time of meeting
	\item Place
	\item Meeting responsible
	\item Names of the attendees
	\item Decisions
	\item Actions
	\item Clarifications
	\item The above should be in sequence according to time
\end{itemize}

This summary should be done and sent to the customer by 12:00 the day after the meeting. If the customer does not approve the minutes, the minutes should again be corrected by and sent 12:00 the following day. The customer contact is responsible for the above tasks.

The customer has committed to respond to our interactions within 2 working days.

\subsection{Procedure for advisor meeting}
<<<<<<< HEAD
%-----------------------------------------
=======
The weekly adviser meeting will be at 10:30 every Friday unless otherwise stated.

\subsubsection{Agenda for meeting}
>>>>>>> 2a9ebf5c
A meeting with the adviser should be called before 14:00 the day before the meeting, and this calling should include:
\begin{itemize}
	\item Time
	\item Place
	\item Agenda
	\item Status report
	\item Table of reported working hours
	\item Minutes for the last meeting
	\item Other relevant documents
\end{itemize}

\subsubsection{Minutes from meeting}
The minutes should be written and sent before to the adviser for approval before 12:00 the day after the meeting. If the adviser should reject the minutes, they should be corrected and resent 12:00 the day following the rejection. The minutes should include:
\begin{itemize}
	\item Time of meeting
	\item Place
	\item Version
	\item Names of the attendees
	\item Decisions
	\item Actions
	\item Clarifications
	\item A rough timeline of the above
\end{itemize}

\subsection{Document Templates and Standards}
%--------------------------------------------
The team has specified procesures for templates and file organization.

\subsubsection{Templates the group has created}
All templates are stored under docs/ on GitHub, the team has templates for:

\begin{itemize}
	\item Meeting agenda
	\item Status report
	\item Meeting minutes
\end{itemize}

\subsubsection{Standard for organizing files}
We use GitHub and Google Docs to store the files included in this project. The
location of a file is dependent on what type the file is. 

\begin{itemize}
	\item All source code is to be saved in the GitHub repository under
		CSjark/. This ensures that all the team members have the current
		version of the code. The structure for this folder:
		\begin{verbatim}
CSjark/
    csjark/  -- todays source/, for source code
        test/  -- for unit tests
        etc/  -- for configuration files
        headers/  -- header files used to test the program
    bin/  -- file for executing our program
    docs/  -- for CSjark-specific documentation
    utils/  -- for cpp.exe and fake header files
		\end{verbatim}
	\item All textual documents that are completed will be put in the
		docs/ folder.
	\item All LaTeX documents are stored in the Github repository
		under report/. The structure for this folder:
		\begin{verbatim}
report/
    planning/  --   Planning & Requirements part
        img/  --  Images for this part
    sprints/  --  Sprints part
        img/  --  Images for this part
    evaluation/  --  Evaluation part
    appendices/  --   Appendices part
		\end{verbatim}
	\item Examples of header-files and Lua-scripts, packet capture-files and information from customer is stored under wireshark/.
\end{itemize}

\subsubsection{File name standard}
The file name should consist of the name of the document (meeting minutes,
agenda, phasedoc, e.g.) and the date, if applicable.

\subsubsection{Coding style standard}
The programming language used to implement the utility specified by the
customer requirements are Python. The coding style the team has agreed upon is
the Python Standard Styling Guide as defined by PEP8(LINK) (Python Enhancement
Proposals \#8). In addition the design should attempt to be pythonic, as
detailed by PEP20(LINK).

\subsection{Version Control Procedures}
%--------------------------------------
Every relevant digital item should be pushed to our repository at github, and checked out by other participants. Those who works on a given item should commit and push their changes often, so that others can be as up to date as possible. All digital items should be labeled with a version number, starting at version 1. If an item goes under review and is deemed insufficient by the customer or  , the version number should also be incremented by one for each revision of the document

Relevant digital items includes source code, documents, picture files, binary blobs, etc.

NB: Google docs is not to be used for version control, so every document written there should also be pushed to git hub.

\subsection{Internal Reports}
%----------------------------
Some of the groups internal activities should be documented. This includes:
\begin{itemize}
	\item Activities, what is done, and what remains
	\item Minutes for internal meetings
	\item Milestones, done/not done.
	\item Effort registration shall be done dailiy by each team member.
\end{itemize}
These reports should follow the templates specified in Templates and Standards (A4) if applicable.


%------------------------
\section{Risk Management}
%------------------------
The following section list the possible risks the team has in the project, and how to handle them. \autoref{tab:risk} shows how to handle the possible risks in the team. Each risk has a consequence and a probability:  High (H), Medium (M) or Low (L). \newline
\textbf{R1. Choosing an incompatible technical solution} - The team decides to use a technical solution that is not suited for the given problem, or decides on an implementation that is too time consuming. \newline
\textbf{R2. Too much focus on report} -  We spend too much time working on the report and neglect the implementation. \newline
\textbf{R3. Too much focus on implementation} - We spend too much time working on the implementation and neglect writing all the needed documentation for the report. \newline
\textbf{R4. Illness/Absence} - Members of the team become ill or are otherwise unavailable. \newline
\textbf{R5. Conflicts within group} - Internal conflicts which are destructive to the groups ability to work together. \newline
\textbf{R6. Lack of technical competence} - The team lack the needed technical ability to solve the given problem. \newline
\textbf{R7. Miscommunication within team} - Team members don’t know what to do, or misunderstands the task given to them. \newline
\textbf{R8. Miscommunication with customer} - The team misunderstands the requirements given by the customer. \newline
\textbf{R9. Lack of experience with Scrum} - The team does not have any experience in doing Scrum projects. \newline

\begin{longtable}{l p{9cm}}
\caption{Handling Risks} \\
\endhead
\hline
\textbf{Nr} & R1 \\
\textbf{Risk factor} & Choosing an incompatible technical solution \\
\textbf{Consequences} & H: The project will not be completed on time, or at all. \\
\textbf{Probability} & M \\ 
\textbf{Strategy and actions} & Do a good pre-study, consult the customer’s technical expert. \\
\textbf{Deadline} & During the first sprint.\\
\textbf{Responsible} & Even and Erik \\
\hline
\textbf{Nr} & R2 \\
\textbf{Risk factor} & Too much focus on report \\
\textbf{Consequences} & M: The product will not be of a satisfying quality. \\
\textbf{Probability} & M \\ 
\textbf{Strategy and actions} & Plan enough hours to use on the customer product. Look at old reports for inspiration. Ask the adviser for help. \\
\textbf{Deadline} & Continuous\\
\textbf{Responsible} & Sondre \\
\hline
\textbf{Nr} & R3 \\
\textbf{Risk factor} & Too much focus on implementation \\
\textbf{Consequences} & H: The documentation will not be good enough, leads to a bad grade. \\
\textbf{Probability} & M \\ 
\textbf{Strategy and actions} & Plan enough hours to use on the report. Write documentation sooner later than later. Write good requirements that limit the scope of the project. \\
\textbf{Deadline} & Continuous \\
\textbf{Responsible} & All \\
\hline
\textbf{Nr} & R4 \\
\textbf{Risk factor} & Illness/Absence \\
\textbf{Consequences} & L/M/H: Consequences depend on how many members are absent, and how often they are absent. Absence may hinder the progress of the project in different ways.  \\
\textbf{Probability} & M \\ 
\textbf{Strategy and actions} & Make sure several people are proficient in the technical parts of the project. Have backups for the most important roles. \\
\textbf{Deadline} & Continuous \\
\textbf{Responsible} & Terje \\
\hline
\textbf{Nr} & R5 \\
\textbf{Risk factor} & Conflicts within group \\
\textbf{Consequences} & M: May lead to bad morale, which could affect the work of the team. Could also be a waste of time. \\
\textbf{Probability} & M \\ 
\textbf{Strategy and actions} & Not all conflicts are bad. If the conflict is simply a disagreement over technical issues, or the planning of the project, it could benefit the team. All such conflicts should lead to a constructive discussion that the entire team should take part in. Other types of conflicts, that can not positively influence the project should be avoided if possible. The team should agree on specific ground rules. \\
\textbf{Deadline} & Continuous \\
\textbf{Responsible} & Terje \\
\hline
\textbf{Nr} & R6 \\
\textbf{Risk factor} & Lack of technical competence \\
\textbf{Consequences} & H: The team is unable to solve the problem  \\
\textbf{Probability} & H \\ 
\textbf{Strategy and actions} & Make sure the team is proficient in the programming languages and tools that are to be used. Decide on technical solutions that the team already is familiar with. Do a good pre-study of the parts the team is unfamiliar with. Consult with the customer’s technical expert. \\
\textbf{Deadline} & Early phases of development (Pre-study, first sprint) \\
\textbf{Responsible} & All \\
\hline
\textbf{Nr} & R7 \\
\textbf{Risk factor} & Miscommuncation within team \\
\textbf{Consequences} & M: Team members waste time doing nothing, or doing something that is irrelevant. \\
\textbf{Probability} & M \\ 
\textbf{Strategy and actions} & Make sure that everyone knows what to do at all times. Ask questions if you are unsure about your specific task. \\
\textbf{Deadline} & Continuous \\
\textbf{Responsible} & Terje \\
\hline
\textbf{Nr} & R8 \\
\textbf{Risk factor} & Miscommunication with customer \\
\textbf{Consequences} & H: The team waste time on functionality the customer did not want. The completed product does not do what the customer wanted. \\
\textbf{Probability} & M \\ 
\textbf{Strategy and actions} & Make sure we and the customer have a common understanding of the requirements.
Have frequent meetings with the customers.  \\
\textbf{Deadline} & Continuous \\
\textbf{Responsible} & Sigurd \\
\hline
\textbf{Nr} & R9 \\
\textbf{Risk factor} & Lack of experience with Scrum \\
\textbf{Consequences} & M: The team does not provide the correct documents for the report, which could lead to a bad grade. \\
\textbf{Probability} & M \\ 
\textbf{Strategy and actions} & Learn how to properly do Scrum. Have Scrum meetings as often as possible. Get feedback on documents from adviser. \\
\textbf{Deadline} & Continuous \\
\textbf{Responsible} & Scrum Master \\
\hline
\label{tab:risk}
\end{longtable}
<|MERGE_RESOLUTION|>--- conflicted
+++ resolved
@@ -392,13 +392,10 @@
 The customer has committed to respond to our interactions within 2 working days.
 
 \subsection{Procedure for advisor meeting}
-<<<<<<< HEAD
 %-----------------------------------------
-=======
 The weekly adviser meeting will be at 10:30 every Friday unless otherwise stated.
 
 \subsubsection{Agenda for meeting}
->>>>>>> 2a9ebf5c
 A meeting with the adviser should be called before 14:00 the day before the meeting, and this calling should include:
 \begin{itemize}
 	\item Time
