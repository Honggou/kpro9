%==========================
\chapter{Project Directive}
%==========================
This chapter will briefly introduce the project, its background and purpose.


%------------------------
\section{Project Mandate}
<<<<<<< HEAD
%--------------------------------
The purpose of this project is to develop an utility that automatically creates Lua-dissectors for Wireshark, from C-header files. This report presents the team’s process from the initial requirement specification to the finished product. 
=======
%------------------------
The purpose of this project is to develop an utility that automatically create Lua-dissectors for Wireshark, from C-header files. This report presents the team’s process from the initial requirement specification to the finished product. 
>>>>>>> 81ff7f74

The title of the project is "Wireshark - Automated generation of protocol dissectors", it was given to us by the customer and describes exactly what we are planning
to accomplish.The name chosen for the utility is "CSjark". Sjark is the Norwegian name for an iconic type of fishing boat, most commonly used in Northern Norway. The reason why the team picked this name was because of the way the utility "fishes" for C-structs in header files. The utility then creates dissectors for these structs so that wireshark can display the stuct information properly. This reminded the team of what fisherman do to prepare the fish for the market. The workd Sjark is also pronounced in a similar way to "shark", which makes our utility-name a play on words when comparing it to "Wireshark", the program our utility is supposed to work with.


%-------------------
\section{The Client}
%-------------------
The client for this project is
Thales Norway AS\footnote{\url{http://www.thales.no/}}. Thales is an
international electronics and systems group, which focuses on defence,
aerospace and security markets worldwide. The Norwegian branch primarily
supplies military communication systems, used by the Norwegian Armed Forces
and other NATO countries. Thales Norway AS consists of 170 highly skilled
employees, which offers a wide range of technical competence.


<<<<<<< HEAD
\section{Involved parties}
%--------------------------------
The following parties are involved in this project.

The client, described in the section above, is represented by Christian Tellefsen and Stig Bjørlykke. See \ref{tab:part_cust} for contact information.
The project team consists of seven computer engineering students from NTNU, as described in \ref{tab:part_dev}.
For feedback and help during the project period our team has been assigned a main supervisor Daniela Soares Cruzes.
She will be assisted by Maria Carolina Passos. Their contact information can be found in \ref{tab:part_adv}.

=======
%---------------------------
>>>>>>> 81ff7f74
\section{Project Background}
%---------------------------
Thales currently uses Wireshark to analyze traffic data between different network nodes, for example, IP packages sent between a client and a server.
They want us to extend the functionality of Wireshark, so that they could use it to monitor internal data between processes. The extended functionality will be automatic generation of Lua-dissectors from C-header files.

Before, when Thales wanted to debug with Wireshark, they had to write the dissectors manually. Their hope is therefore that our tool can save them valuable time.

<<<<<<< HEAD
\section{Project Objective}
%------------------------------
The objective from the customer is to design a utility that will be able to generate Lua code for dissecting the binary representation of C/C++ structs, allowing Wireshark to show, filter, and search through the data. The utility needs to support a flexible configuration, as this will make it useable for complex and specific header files. 
=======

%--------------------------
\section{Project Objective}
%--------------------------
The objective of the project is to design a utility that will be able to generate Lua code for dissecting the binary representation of C/C++ structs, allowing Wireshark to show, filter, and search through the data.
The utility needs to support a flexible configuration, as this will make it useable for complex and specific header files. 

>>>>>>> 81ff7f74
The code and configuration should be well documented, making it easy for Thales to use and extend the tool as they see fit.

The objective from NTNU's point of view is that we acquire practical experience in executing all phases of a bigger IT-project.

Our team has three goals for this project, to get a good grade, to attain experience in working in a real development project and to create a solution that the customer
is satisfied with.

%-----------------
\section{Duration}
%-----------------
Calculations done by the course staff suggests that each student should conduct 325 person-hours distributed over 13 weeks for the project. Our group, consisting of seven students, will have a total of 2275 person-hours to spend.\\
\begin {itemize}
	\item Project start: August 30th
	\item Project end (Presentation): November 24th
\end{itemize}
<|MERGE_RESOLUTION|>--- conflicted
+++ resolved
@@ -6,13 +6,8 @@
 
 %------------------------
 \section{Project Mandate}
-<<<<<<< HEAD
-%--------------------------------
+%------------------------
 The purpose of this project is to develop an utility that automatically creates Lua-dissectors for Wireshark, from C-header files. This report presents the team’s process from the initial requirement specification to the finished product. 
-=======
-%------------------------
-The purpose of this project is to develop an utility that automatically create Lua-dissectors for Wireshark, from C-header files. This report presents the team’s process from the initial requirement specification to the finished product. 
->>>>>>> 81ff7f74
 
 The title of the project is "Wireshark - Automated generation of protocol dissectors", it was given to us by the customer and describes exactly what we are planning
 to accomplish.The name chosen for the utility is "CSjark". Sjark is the Norwegian name for an iconic type of fishing boat, most commonly used in Northern Norway. The reason why the team picked this name was because of the way the utility "fishes" for C-structs in header files. The utility then creates dissectors for these structs so that wireshark can display the stuct information properly. This reminded the team of what fisherman do to prepare the fish for the market. The workd Sjark is also pronounced in a similar way to "shark", which makes our utility-name a play on words when comparing it to "Wireshark", the program our utility is supposed to work with.
@@ -29,8 +24,6 @@
 and other NATO countries. Thales Norway AS consists of 170 highly skilled
 employees, which offers a wide range of technical competence.
 
-
-<<<<<<< HEAD
 \section{Involved parties}
 %--------------------------------
 The following parties are involved in this project.
@@ -40,9 +33,6 @@
 For feedback and help during the project period our team has been assigned a main supervisor Daniela Soares Cruzes.
 She will be assisted by Maria Carolina Passos. Their contact information can be found in \ref{tab:part_adv}.
 
-=======
-%---------------------------
->>>>>>> 81ff7f74
 \section{Project Background}
 %---------------------------
 Thales currently uses Wireshark to analyze traffic data between different network nodes, for example, IP packages sent between a client and a server.
@@ -50,19 +40,10 @@
 
 Before, when Thales wanted to debug with Wireshark, they had to write the dissectors manually. Their hope is therefore that our tool can save them valuable time.
 
-<<<<<<< HEAD
-\section{Project Objective}
-%------------------------------
-The objective from the customer is to design a utility that will be able to generate Lua code for dissecting the binary representation of C/C++ structs, allowing Wireshark to show, filter, and search through the data. The utility needs to support a flexible configuration, as this will make it useable for complex and specific header files. 
-=======
-
 %--------------------------
 \section{Project Objective}
 %--------------------------
-The objective of the project is to design a utility that will be able to generate Lua code for dissecting the binary representation of C/C++ structs, allowing Wireshark to show, filter, and search through the data.
-The utility needs to support a flexible configuration, as this will make it useable for complex and specific header files. 
-
->>>>>>> 81ff7f74
+The objective from the customer is to design a utility that will be able to generate Lua code for dissecting the binary representation of C/C++ structs, allowing Wireshark to show, filter, and search through the data. The utility needs to support a flexible configuration, as this will make it useable for complex and specific header files. 
 The code and configuration should be well documented, making it easy for Thales to use and extend the tool as they see fit.
 
 The objective from NTNU's point of view is that we acquire practical experience in executing all phases of a bigger IT-project.
@@ -70,7 +51,6 @@
 Our team has three goals for this project, to get a good grade, to attain experience in working in a real development project and to create a solution that the customer
 is satisfied with.
 
-%-----------------
 \section{Duration}
 %-----------------
 Calculations done by the course staff suggests that each student should conduct 325 person-hours distributed over 13 weeks for the project. Our group, consisting of seven students, will have a total of 2275 person-hours to spend.\\
