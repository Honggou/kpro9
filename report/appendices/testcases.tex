
%==============
\chapter{Test Cases}
%==============
\label{sec:testcases}

%-----------------------
\section{Sprint 1 Tests}
%-----------------------
Test cases for sprint 1 is \autoref{tab:TID01}-\ref{tab:TID07}. 

\begin{table}[ht] \footnotesize \center
\caption{Test case TID01}\label{tab:TID01}
\noindent\makebox[\textwidth]{%
\begin{tabularx}{1.2\textwidth}{l X}
	\toprule
	Header & Description \\
	\midrule
	Description & Supporting parameters for \Gls{c}-\gls{header} file \\
	Tester & Lars Solvoll Tønder \\
<<<<<<< HEAD
	Prerequisites & The program has to have been installed on the system and there needs to exist a header file for this test\\
	Feature & Test that we are able to feed the solution with a c-header file and have it get dissected \\
	\midrule
	\multirow{3}{*}{Execution} & 1. Start the program \\
	& 2. Write the name of the c-header file associated with this test in the command line \\
=======
	Prerequisites & The program has to have been compiled on the system \\
	Feature & Test that we are able to feed the solution with a \Gls{c}-\gls{header} file and have it get dissected \\
	\midrule
	\multirow{3}{*}{Execution} & 1. Start the program \\
	& 2. Write the name of the \Gls{c}-\gls{header} file in the command line \\
>>>>>>> 3316a661
	& 3. Read the output given by the program \\
	\midrule
	\multirow{2}{*}{Expected result} & 1. The program should start up without any errors and present the user with a command line interface \\
	& 3. The user should be presented with some text expressing the success of the \Gls{lua}-file generation \\
	\bottomrule
\end{tabularx}}
\end{table}

\begin{table}[ht] \footnotesize \center
\caption{Test case TID02}\label{tab:TID02}
\noindent\makebox[\textwidth]{%
\begin{tabularx}{1.2\textwidth}{l X}
	\toprule
	Header & Description \\
	\midrule
	Description & Supporting basic data types \\
	Tester & Lars Solvoll Tønder \\
<<<<<<< HEAD
	Prerequisites & The program has to have been installed on the system and there needs to exist a header file for this test \\
	Feature & Test that our utility will be able to make a dissectors for C-header files including the following basic data types: int, float, char and boolean \\
=======
	Prerequisites & The program has to have been started \\
	Feature & Test that our \gls{utility} will be able to make a \glspl{dissector} for \Gls{c}-\gls{header} files including the following basic data types: \gls{int}, \gls{float}, \gls{char} and \gls{boolean} \\
>>>>>>> 3316a661
	\midrule
	\multirow{2}{*}{Execution} & 1. Write the name of a \Gls{c}-\gls{header} file which includes the aforementioned basic data types \\
	& 2. Read the output given by the program \\ 
	\midrule
	Expected result & 2. The program should provide the user with some text expressing the success of the \Gls{lua}-file generation \\
	\bottomrule
\end{tabularx}}
\end{table}

\begin{table}[ht] \footnotesize \center
\caption{Test case TID03}\label{tab:TID03}
\noindent\makebox[\textwidth]{%
\begin{tabularx}{1.2\textwidth}{l X}
	\toprule
	Header & Description \\
	\midrule
	Description & Displaying simple \glspl{struct} \\
	Tester & Lars Solvoll Tønder \\
<<<<<<< HEAD
	Prerequisites & The utility must have been installed on the system and have been used to make a dissector\\
	Feature & Test that our utility is able to generate dissectors that displays simple structs \\
=======
	Prerequisites & The \gls{utility} has already made a \gls{dissector} \\
	Feature & Test that our \gls{utility} is able to generate \glspl{dissector} that displays simple \glspl{struct} \\
>>>>>>> 3316a661
	\midrule
	\multirow{3}{*}{Execution} & 1. Open \Gls{wireshark} and run the \gls{dissector} \\
	& 2. Run the \gls{dissector} on some captured data of simple \glspl{struct} \\
	& 3. Read the output \\
	\midrule
	\multirow{2}{*}{Expected result} & 1. \Gls{wireshark} should be able to load the \gls{dissector} without any errors \\
	& 3. \Gls{wireshark} should display the data inside the \glspl{struct} sent in the capture data \\
	\bottomrule
\end{tabularx}}
\end{table}

\begin{table}[ht] \footnotesize \center
\caption{Test case TID04}\label{tab:TID04}
\noindent\makebox[\textwidth]{%
\begin{tabularx}{1.2\textwidth}{l X}
	\toprule
	Header & Description \\
	\midrule
	Description & Supporting \gls{include} \\
	Tester & Lars Solvoll Tønder \\
<<<<<<< HEAD
	Prerequisites & The program has to have been installed on the system and there needs to exist a header file for this test \\
	Feature & Test that our utility supports c-header files with the \#include directive \\
=======
	Prerequisites & The \gls{utility} has to be up and running \\
	Feature & Test that our \gls{utility} supports \Gls{c}-\gls{header} files with the \gls{include} directive \\
>>>>>>> 3316a661
	\midrule
	\multirow{2}{*}{Execution} & 1. Write the name of a \Gls{c}-\gls{header} file with an \gls{include} directive \\
	& 2. Read the output \\
	\midrule
	Expected result & 2. The program should provide the user with some text expressing the success of the \Gls{lua}-file generation \\
	\bottomrule
\end{tabularx}}
\end{table}

\begin{table}[ht] \footnotesize \center
\caption{Test case TID05}\label{tab:TID05}
\noindent\makebox[\textwidth]{%
\begin{tabularx}{1.2\textwidth}{l X}
	\toprule
	Header & Description \\
	\midrule
	Description & Supporting \gls{define} and \gls{if} \\
	Tester & Lars Solvoll Tønder \\
<<<<<<< HEAD
	Prerequisites & The program has to have been installed on the system and there needs to exist a header file for this test \\
	Feature & Test that our utility supports c-header files with \#define and \#if directives \\
=======
	Prerequisites & The \gls{utility} has to be up and running \\
	Feature & Test that our \gls{utility} supports \Gls{c}-\gls{header} files with \gls{define} and \gls{if} directives \\
>>>>>>> 3316a661
	\midrule
	\multirow{2}{*}{Execution} & 1. Write the name of a \Gls{c}-\gls{header} file with a \gls{define} and \gls{if} directives \\
	& 2. Read the output \\
	\midrule
	Expected result & 2. The program should provide the user with some text expressing the success of the \Gls{lua}-file generation \\
	\bottomrule
\end{tabularx}}
\end{table}

\begin{table}[ht] \footnotesize \center
\caption{Test case TID06}\label{tab:TID06}
\noindent\makebox[\textwidth]{%
\begin{tabularx}{1.2\textwidth}{l X}
	\toprule
	Header & Description \\
	\midrule
	Description & Supporting configuration files \\
	Tester & Lars Solvoll Tønder \\
<<<<<<< HEAD
	Prerequisites & The program has to have been installed on the system and there needs to exist a header file for this test\\
	Feature & Test that our utility supports reading data from a configuration file \\
=======
	Prerequisites & The \gls{utility} has to be up and running \\
	Feature & Test that our \gls{utility} supports reading data from a configuration file \\
>>>>>>> 3316a661
	\midrule
	\multirow{2}{*}{Execution} & 1. Feed the \gls{utility} with the name of a config file \\
	& 2. Read the output \\
	\midrule
	Expected result & 2. The program should provide the user with some text expressing either the success of reading the file, or the failure of reading the file due to any errors in the config-file itself\\
	\bottomrule
\end{tabularx}}
\end{table}

\begin{table}[ht] \footnotesize \center
\caption{Test case TID07}\label{tab:TID07}
\noindent\makebox[\textwidth]{%
\begin{tabularx}{1.2\textwidth}{l X}
	\toprule
	Header & Description \\
	\midrule
	Description & Recognizing invalid values \\
	Tester & Lars Solvoll Tønder \\
<<<<<<< HEAD
	Prerequisites & The utility must have already been installed on the system, and there needs to exist a header and a config file associated with this test\\
	Feature & Test that our utility recognizes invalid values for struct members specified in the config file. \\
=======
	Prerequisites & The \gls{utility} must have already loaded a configuration file and generated a \gls{dissector} for a given \gls{header} file\\
	Feature & Test that our \gls{utility} recognizes invalid values for \gls{struct} \glspl{member} specified in the config file. \\
>>>>>>> 3316a661
	\midrule
	\multirow{3}{*}{Execution} & 1. Feed the \gls{utility} with the name of a \gls{header} and a config-file, where the config file sets restrictions on the \glspl{member} of the \gls{header} file. \\
	& 2. Use the resulting \gls{dissector} on some capture data for \Gls{wireshark} that contains \gls{struct} \glspl{member} with invalid values. \\
	& 3. Read the displayed data generated by \Gls{wireshark} \\
	\midrule
	Expected result & 3. \Gls{wireshark} should display the \gls{struct} \glspl{member} with invalid values as invalid \\
	\bottomrule
\end{tabularx}}
\end{table}


%-----------------------
\section{Sprint 2 Tests}
%-----------------------
Test cases for sprint 2 is \autoref{tab:TID08}-\ref{tab:TID14}. 

\begin{table}[ht] \footnotesize \center
\caption{Test case TID08}\label{tab:TID08}
\noindent\makebox[\textwidth]{%
\begin{tabularx}{1.2\textwidth}{l X}
	\toprule
	Header & Description \\
	\midrule
	Description & Supporting \glspl{member} of type \gls{enum} \\
	Tester & Lars Solvoll Tønder \\
<<<<<<< HEAD
	Prerequisites & The program has to have been installed on the system and there needs to exist a header file for this test \\
	Feature & Test that the utility is able to support c-header files with enums \\
=======
	Prerequisites & The \gls{utility} has to be up and running \\
	Feature & Test that the \gls{utility} is able to support \Gls{c}-\gls{header} files with \glspl{enum} \\
>>>>>>> 3316a661
	\midrule
	\multirow{5}{*}{Execution} & 1. Feed the \gls{utility} with the name of a \Gls{c}-\gls{header} file which includes a \gls{struct} using \glspl{enum} and its configuration file \\
	& 2. Read the output \\
	& 3. Move the resulting \gls{dissector} into the plugins folder in the personal configuration folder of \Gls{wireshark}\\
	& 4. Open the \gls{pcap-file} for this test with \Gls{wireshark}\\
	& 5. Look at the different \glspl{packet} and \gls{struct} \glspl{member} that are displayed in \Gls{wireshark}\\
	\midrule
	\multirow{2}{*}{Expected result } & 2. The program should provide the user with some text expressing the success of the \Gls{lua}-file generation \\ 
	\addlinespace
	& 5 The different \glspl{packet} should be displayed as having \glspl{struct} with \glspl{enum}, showing the value of the \gls{enum} by its name and value\\
	\bottomrule
\end{tabularx}}
\end{table}

\begin{table}[ht] \footnotesize \center
\caption{Test case TID09}\label{tab:TID09}
\noindent\makebox[\textwidth]{%
\begin{tabularx}{1.2\textwidth}{l X}
	\toprule
	Header & Description \\
	\midrule
	Description & Supporting \glspl{member} of type \gls{array} \\
	Tester & Lars Solvoll Tønder \\
<<<<<<< HEAD
	Prerequisites & The program has to have been installed on the system and there needs to exist a header file for this test\\
	Feature & Test that the utility iis able to support c-header files with arrays \\
=======
	Prerequisites & The \gls{utility} has to be up and running \\
	Feature & Test that the \gls{utility} iis able to support \Gls{c}-\gls{header} files with \glspl{array} \\
>>>>>>> 3316a661
	\midrule
	\multirow{5}{*}{Execution} & 1. Feed the \gls{utility} with the name of a \Gls{c}-\gls{header} file which includes a \gls{struct} using \glspl{array} \\
	& 2. Read the output \\
	& 3. Move the resulting \gls{dissector} into the plugins folder in the personal configuration folder of \Gls{wireshark}\\
	& 4. Open the \gls{pcap-file} for this test with \Gls{wireshark}\\
	& 5. Look at the different \glspl{packet} and \gls{struct} \glspl{member} that are displayed in \Gls{wireshark}\\
	\midrule
	\multirow{5}{*}{Expected result} & 2. The program should provide the user with some text expressing the success of the \Gls{lua}-file generation \\
	& 5 The different \glspl{packet} should be displayed as having \glspl{struct} with \glspl{array}, showing the values of the cells in the \gls{array}. Multidimensional \glspl{array} should also be displayed as being \glspl{array} with subtrees of other \glspl{array}. This should be indicated by the multidimensional \glspl{array} having a clickable "+" box to the left which when pressed shows the values of the cells of the inner \glspl{array} \\
	\bottomrule
\end{tabularx}}
\end{table}

\begin{table}[ht] \footnotesize \center
\caption{Test case TID10}\label{tab:TID10}
\noindent\makebox[\textwidth]{%
\begin{tabularx}{1.2\textwidth}{l X}
	\toprule
	Header & Description \\
	\midrule
	Description & Supporting the display of \glspl{struct} within \glspl{struct} \\
	Tester & Erik Bergersen \\
<<<<<<< HEAD
	Prerequisites & The utility has to have been installed on the system and there needs to exist a header file for this test\\
	Feature & Test that the utility iis able to support c-header files with structs that have other struct members  and display it properly in wireshark\\
=======
	Prerequisites & The \gls{utility} has to be up and running \\
	Feature & Test that the \gls{utility} iis able to support \Gls{c}-\gls{header} files with \glspl{struct} that have other \gls{struct} \glspl{member}  and display it properly in \Gls{wireshark}\\
>>>>>>> 3316a661
	\midrule
	\multirow{5}{*}{Execution} & 1. Feed the \gls{utility} with the name of a \Gls{c}-\gls{header} file which includes a \gls{struct} with another \gls{struct} \gls{member} \\
	& 2. Read the output \\
	& 3. Move the resulting \gls{dissector} into the plugins folder in the personal configuration folder of \Gls{wireshark}\\
	& 4. Open the \gls{pcap-file} for this test with \Gls{wireshark}\\
	& 5. Look at the different \gls{struct} \glspl{member} that are displayed in \Gls{wireshark}\\
	\midrule
	\multirow{2}{*}{Expected result} & 2. The program should provide the user with some text expressing the success of the \Gls{lua}-file generation\\
	& 5. The \gls{struct} \glspl{member} within \glspl{struct} should be displayed as subtrees, indicated by having a clickable "+" box to the left whch when clicked, displayes the contents of the given \gls{struct}\\
	\bottomrule
\end{tabularx}}
\end{table}

\begin{table}[ht] \footnotesize \center
\caption{Test case TID11}\label{tab:TID11}
\noindent\makebox[\textwidth]{%
\begin{tabularx}{1.2\textwidth}{l X}
	\toprule
	Header & Description \\
	\midrule
	Description & Supporting enumerated named values \\
	Tester & Erik Bergersen \\
<<<<<<< HEAD
	Prerequisites & The utility has to have been installed on the system and there needs to exist a header file for this test\\
	Feature & Test that the utility iis able to support c-header files which uses integers as enums without declaring them as enums \\
=======
	Prerequisites & The \gls{utility} has to be up and running \\
	Feature & Test that the \gls{utility} iis able to support \Gls{c}-\gls{header} files which uses integers as \glspl{enum} without declaring them as \glspl{enum} \\
>>>>>>> 3316a661
	\midrule
	\multirow{5}{*}{Execution} & 1. Feed the \gls{utility} with the name of a \Gls{c}-\gls{header} file which includes enumerated named values \\
	& 2. Read the output \\
	& 3. Move the resulting \gls{dissector} into the plugins folder in the personal configuration folder of \Gls{wireshark}\\
	& 4. Open the \gls{pcap-file} for this test with \Gls{wireshark}\\
	& 5. Look at the different \gls{struct} \glspl{member} that are displayed in \Gls{wireshark}\\
	\midrule
	\multirow{2}{*}{Expected result}  & 2. The program should provide the user with some text expressing the success of the \Gls{lua}-file generation \\
	\addlinespace
	& 5. The different \glspl{packet} should be displayed as containing enumerated named values expressed by their name and not value\\
	\bottomrule
\end{tabularx}}
\end{table}

\begin{table}[ht] \footnotesize \center
\caption{Test case TID12}\label{tab:TID12}
\noindent\makebox[\textwidth]{%
\begin{tabularx}{1.2\textwidth}{l X}
	\toprule
	Header & Description \\
	\midrule
	Description & Supporting \glspl{bit string} \\
	Tester & Erik Bergersen \\
<<<<<<< HEAD
	Prerequisites & The utility has to have been installed on the system and there needs to exist a header file for this test\\
	Feature & Test that the utility iis able to support c-header files with bit strings \\
=======
	Prerequisites & The \gls{utility} has to be up and running \\
	Feature & Test that the \gls{utility} iis able to support \Gls{c}-\gls{header} files with \glspl{bit string} \\
>>>>>>> 3316a661
	\midrule
	\multirow{5}{*}{Execution} & 1. Feed the \gls{utility} with the name of a \Gls{c}-\gls{header} file with a \gls{struct} using \glspl{bit string} \\
	& 2. Read the output \\
	& 3. Move the resulting \gls{dissector} into the plugins folder in the personal configuration folder of \Gls{wireshark}\\
	& 4. Open the \gls{pcap-file} for this test with \Gls{wireshark}\\
	& 5. Look at the different \gls{struct} \glspl{member} that are displayed in \Gls{wireshark}\\
	\midrule
	\multirow{2}{*}{Expected result} & 2. The program should provide the user with some text expressing the success of the \Gls{lua}-file generation \\
	& 5. The \glspl{packet} should be displayed as containing \glspl{bit string}. \Glspl{bit string} should be displayed as subtrees indicated by a clickable "+" box to the left which shows the values of the different bits in the \gls{bit string} when pressed\\
	\bottomrule
\end{tabularx}}
\end{table}

\begin{table}[ht] \footnotesize \center
\caption{Test case TID13}\label{tab:TID13}
\noindent\makebox[\textwidth]{%
\begin{tabularx}{1.2\textwidth}{l X}
	\toprule
	Header & Description \\
	\midrule
	Description & Supporting \glspl{struct} with various \gls{trailers} \\
	Tester & Erik Bergersen \\
<<<<<<< HEAD
	Prerequisites & The utility has to have been installed on the system and there needs to exist a header file for this test\\
	Feature & Test that the utility iis able to support c-header files with trailers \\
=======
	Prerequisites & The \gls{utility} has to be up and running \\
	Feature & Test that the \gls{utility} iis able to support \Gls{c}-\gls{header} files with \gls{trailers} \\
>>>>>>> 3316a661
	\midrule
	\multirow{5}{*}{Execution} & 1. Feed the \gls{utility} with the name of a \Gls{c}-\gls{header} file with a \gls{struct} that has a trailer \\
	& 2. Read the output \\
	& 3. Move the resulting \gls{dissector} into the plugins folder in the personal configuration folder of \Gls{wireshark}\\
	& 4. Open the \gls{pcap-file} for this test with \Gls{wireshark}\\
	& 5. Look at the different \gls{struct} \glspl{member} that are displayed in \Gls{wireshark}\\
	\midrule
	\multirow{2}{*}{Expected result}  & 2. The program should provide the user with some text expressing the success of the \Gls{lua}-file generation \\
	& 5. The \glspl{packet} should be display the data inside the \gls{struct}, and the data from the trailer should be displayed below\\
	\bottomrule
\end{tabularx}}
\end{table}

\begin{table}[ht] \footnotesize \center
\caption{Test case TID14}\label{tab:TID14}
\noindent\makebox[\textwidth]{%
\begin{tabularx}{1.2\textwidth}{l X}
	\toprule
	Header & Description \\
	\midrule
	Description & Sprint 2 functionality test \\
	Tester & Lars Solvoll Tønder \\
	Prerequisites & The \gls{utility} has to have been installed on the system as well as the attest testing framework \\
	Feature & Checking that the \gls{utility} is able to create a valid \gls{dissector} from \gls{header} files with all of the data types that were to be supported for sprint 2, including: \gls{trailers}, \glspl{bit string}, enumerated named values, \glspl{struct} within \glspl{struct} and \glspl{array} \\
	\midrule
	\multirow{3}{*}{Execution} & 1. Navigate to the folder where CSjark is installed through the terminal or command line \\
	& 2.  type "python -m attest" into the terminal or command line and then press enter  \\
	& 3. Read the output\\
	\midrule
	Expected result  & 3. The user should be presented with some text expressing the failure of 0 assertions  \\
	\bottomrule
\end{tabularx}}
\end{table}

%------------------------------
\section{Sprint 3 Tests}
%-----------------------------
Test cases for sprint 3 is \autoref{tab:TID15}-\ref{tab:TID23}. 

\begin{table}[ht] \footnotesize \center
\caption{Test case TID15}\label{tab:TID15}
\noindent\makebox[\textwidth]{%
\begin{tabularx}{1.2\textwidth}{l X}
	\toprule
	Header & Description \\
	\midrule
	Description & Support \gls{batch mode} of \Gls{c} \gls{header} and configuration files \\
	Tester & Lars Solvoll Tønder \\
<<<<<<< HEAD
	Prerequisites & The utility has to have been installed on the system and there needs to exist a header file for this test\\
	Feature &  Test that the utility is able to genereate dissectors for all header-files in a folder, with configuration\\
=======
	Prerequisites & The \gls{utility} has to be up and running \\
	Feature &  Test that the \gls{utility} is able to genereate \glspl{dissector} for all \gls{header}-files in a folder, with configuration\\
>>>>>>> 3316a661
	\midrule
	\multirow{2}{*}{Execution} & 1. Feed the \gls{utility} the name of the two folders with \gls{header}-files and configuration-files. \\
	& 2. Read output from the \gls{utility} \\
	\midrule
	Expected result  & 2. The \gls{utility} should provide the user with the amount of \gls{header} files processed and the number of \glspl{dissector} created. It should also provide the user with error messages for the \gls{header} and configuration files it was unable to run  \\
	\bottomrule
\end{tabularx}}
\end{table}

\begin{table}[ht] \footnotesize \center
\caption{Test case TID16}\label{tab:TID16}
\noindent\makebox[\textwidth]{%
\begin{tabularx}{1.2\textwidth}{l X}
	\toprule
	Header & Description \\
	\midrule
	Description & Supporting custom \Gls{lua} configuration  \\
	Tester & Sondre Mannsverk \\
<<<<<<< HEAD
	Prerequisites & The utility has to have been installed on the system and there needs to exist a header file for this test\\
	Feature & Test that the utility is able to support custom Lua files by configuration \\
=======
	Prerequisites & The \gls{utility} has to be up and running \\
	Feature & Test that the \gls{utility} is able to support custom \Gls{lua} files by configuration \\
>>>>>>> 3316a661
	\midrule
	\multirow{6}{*}{Execution} & 1. Look at the custom \Gls{lua} file(s) and understand what they do  \\
	& 2. Feed the \gls{utility} with a \Gls{c} \gls{header}-file, that needs to have specific parts of it dissected by		
	custom \Gls{lua} file(s), and a configuration file that specifies what \Gls{lua} file(s) should be used. \\
	& 3. Read the output \\
	& 4. Move the resulting \gls{dissector} into the plugins folder in the personal configuration
	folder of \Gls{wireshark}\\
	& 5. Open the \gls{pcap-file} for this test with \Gls{wireshark} \\
	& 6. Look at the different \gls{struct} \glspl{member} that are displayed in \Gls{wireshark} \\
	\midrule
	\multirow{2}{*}{Expected result}  & 3. The program should provide the user with some text expressing the			success of the \Gls{lua} file generation \\
	& 6. Assert that the custom \Gls{lua} file(s) have affected the display of the \gls{struct} \glspl{member} in the 		
	expected way. \\
	\bottomrule
\end{tabularx}}
\end{table}

\begin{table}[ht] \footnotesize \center
\caption{Test case TID17}\label{tab:TID17}
\noindent\makebox[\textwidth]{%
\begin{tabularx}{1.2\textwidth}{l X}
	\toprule
	Header & Description \\
	\midrule
	Description & Supporting \glspl{union} \\
	Tester & Lars Solvoll Tønder \\
<<<<<<< HEAD
	Prerequisites & The utility has to have been installed on the system and there needs to exist a header file for this test\\
	Feature &  Test that the utility is able to support c-header files with unions \\
=======
	Prerequisites & The \gls{utility} has to be up and running \\
	Feature &  Test that the \gls{utility} is able to support \Gls{c}-\gls{header} files with \glspl{union} \\
>>>>>>> 3316a661
	\midrule
	\multirow{2}{*}{Execution} & 1. Feed the \gls{utility} with the name of a \gls{header} file with \glspl{union} and its configuration file  \\
	& 2. Read output from the \gls{utility} \\
	& 3. Move the resulting \gls{dissector} into the plugins folder in the personal configuration folder of \Gls{wireshark}\\
	& 4. Open the \gls{pcap-file} for this test with \Gls{wireshark}\\
	& 5. Look at the different \gls{struct} \glspl{member} that are displayed in \Gls{wireshark}\\
	\midrule
	Expected result  & 2. The \gls{utility} should provide the user some text expressing the success of the \Gls{lua}-file generation \\
	& 5. The \glspl{union} should be displayed as subtrees with the names of all the \gls{union} \glspl{member} and their values, even the ones that haven't been explicitly set\\
	\bottomrule
\end{tabularx}}
\end{table}

\clearpage

\begin{table}[ht] \footnotesize \center
\caption{Test case TID18}\label{tab:TID18}
\noindent\makebox[\textwidth]{%
\begin{tabularx}{1.2\textwidth}{l X} 
	\toprule
	Header & Description \\
	\midrule
	Description & Support filter and search in \Gls{wireshark}  \\
	Tester & Erik Bergersen \\
	Prerequisites & \Gls{wireshark} has to be up and running with the trailer\_test.lua \\
	Feature & The \gls{dissector} must support \Gls{wireshark}'s built-in filter and search on attributes \\
	\midrule
	\multirow{3}{*}{Execution} & 1. Open the pcap-file, which contains trailer\_test \glspl{packet}.   \\
	& 2. Type the following in the filter-textbox: ''luatructs.message == 66'' and click apply\\
	& 3. Look on the \gls{packet} view. \\
	\midrule
	Expected result  & 3. Only trailer\_test \glspl{packet} will be visible in the \gls{packet} view.\\
	\bottomrule
\end{tabularx}}
\end{table}

\begin{table}[ht] \footnotesize \center
\caption{Test case TID19}\label{tab:TID19}
\noindent\makebox[\textwidth]{%
\begin{tabularx}{1.2\textwidth}{l X}
 	\toprule
  	Header & Description \\
  	\midrule
  	Description &  Support WIN32, \_WIN64, \_sparc etc \\
  	Tester & Lars Solvoll Tønder \\
<<<<<<< HEAD
  	Prerequisites & The utility has to have been installed on the system and there needs to exist a header file for this test\\
  	Feature &  Test that the utility is able to support c-header files with platform definition preprocessor macros (e.g. \_WIN32, \_WIN64, \_sparc, etc.)\\
=======
  	Prerequisites & The \gls{utility} has to be up and running \\
  	Feature &  Test that the \gls{utility} is able to support \Gls{c}-\gls{header} files with platform definition preprocessor macros (e.g. \_WIN32, \_WIN64, \_sparc, etc.)\\
>>>>>>> 3316a661
  	\midrule
  	\multirow{5}{*}{Execution} & 1. Feed the \gls{utility} with \Gls{c}-\gls{header} files with platform definition preprocessor macros (e.g. \_WIN32, \_WIN64, \_sparc, etc.). \\
 	& 2. Read output from the \gls{utility} \\
 	& 3. Move the resulting \gls{dissector} into the plugins folder in the personal configuration folder of \Gls{wireshark}\\
 	& 4. Open the \gls{pcap-file} for this test with \Gls{wireshark}\\
 	& 5. Look at the different \gls{struct} \glspl{member} that are displayed in \Gls{wireshark}\\
	\midrule
	\multirow{2}{*}{Expected result}  & 2. The program should provide the user with some text expressing the success of the \Gls{lua}-file generation. \\
	& 5. The different \glspl{struct} should be displayed as having the right \gls{struct} \glspl{member} according to the \Gls{c}-\gls{header} definitions. For example, the \gls{member} defined surronded by \texttt{\gls{ifdef} \_WIN32 ... \#endif} directives should be displayed correctly in WIN32 \gls{struct}. \\
	\bottomrule
\end{tabularx}}
\end{table}

\begin{table}[ht] \footnotesize \center
\caption{Test case TID20}\label{tab:TID20}
\noindent\makebox[\textwidth]{%
\begin{tabularx}{1.2\textwidth}{l X}
	\toprule
	Header & Description \\
	\midrule
	Description & Supporting the use of flags specifying platforms to display \gls{member} values correctly \\
	Tester & Lars Solvoll Tønder \\
	Prerequisites & A \gls{dissector} for dissecting a \gls{header} according to it's configuration, as well as a \gls{pcap-file} for that \gls{header} needs to be in place\\
	Feature &  Test that the \gls{utility} is able to create \glspl{dissector} that support the use of different flags. These flags should specify the originating platform of the \gls{packet} and be used to display the \gls{member} values properly.\\
	\midrule
	\multirow{2}{*}{Execution} & 1. Open a \gls{pcap-file} which includes \glspl{packet} with different flags but the same \glspl{struct} and \gls{member} values just with different sizes according to the originating platform specified in the flags\\
	& 2. Look at how the different \glspl{packet} are displayed in \Gls{wireshark}\\
	\midrule
	Expected result  & 2. The different packages should have the exact same \gls{member} values just with different flag-values \\
	\bottomrule
\end{tabularx}}
\end{table}

\clearpage

\begin{table}[ht] \footnotesize \center
\caption{Test case TID21}\label{tab:TID21}
\noindent\makebox[\textwidth]{%
\begin{tabularx}{1.2\textwidth}{l X} 
	\toprule
	Header & Description \\
	\midrule
	Description & Supporting platforms with different \gls{endian}  \\
	Tester & Erik Bergersen \\
	Prerequisites & There have to exist a \gls{header}-file, config-file and pcap-file to do the test. \\
	Feature & Generate \glspl{dissector} which support both little and big \gls{endian} platforms \\
	\midrule
	\multirow{5}{*}{Execution} & 1. Feed the \gls{utility} with the name of a \Gls{c}-\gls{header} file with a \gls{struct} \\
	& 2. Read the output \\
	& 3. Move the resulting \gls{dissector} into the plugins folder in the personal configuration folder of \Gls{wireshark}\\
	& 4. Open the \gls{pcap-file} for this test with \Gls{wireshark}\\
	& 5. Look at the different \glspl{member} in \Gls{wireshark} that have data types that can be affected by \gls{endianness}. \\
	\midrule
	\multirow{2}{*}{Expected result}  & 2. The program should provide the user with some text expressing the success of the \Gls{lua}-file generation \\
	& 5. The \glspl{packet} sent from platforms with different \gls{endian}, should display the same values.\\
	\bottomrule
\end{tabularx}}
\end{table}

\begin{table}[ht] \footnotesize \center
\caption{Test case TID22}\label{tab:TID22}
\noindent\makebox[\textwidth]{%
\begin{tabularx}{1.2\textwidth}{l X} 
	\toprule
	Header & Description \\
	\midrule
	Description & Supporting alignments  \\
	Tester & Erik Bergersen \\
	Prerequisites & There have to exist a \gls{header}-file, config-file and pcap-file to do the test. \\
	Feature & Genereate \glspl{dissector} on platforms with different alignment \\
	\midrule
	\multirow{5}{*}{Execution} & 1. Feed the \gls{utility} with the name of a \Gls{c}-\gls{header} file with a \gls{struct} \\
	& 2. Read the output \\
	& 3. Move the resulting \gls{dissector} into the plugins folder in the personal configuration folder of \Gls{wireshark}\\
	& 4. Open the \gls{pcap-file} for this test with \Gls{wireshark}\\
	& 5. Look at the different \glspl{packet} from platforms that uses different alignments. \\
	\midrule
	\multirow{2}{*}{Expected result}  & 2. The program should provide the user with some text expressing the success of the \Gls{lua}-file generation \\
	& 5. The \glspl{packet} sent from platforms that uses different alignments, should display equal values.\\
	\bottomrule
\end{tabularx}}
\end{table}

\begin{table}[ht] \footnotesize \center
\caption{Test case TID23}\label{tab:TID23}
\noindent\makebox[\textwidth]{%
\begin{tabularx}{1.2\textwidth}{l X} 
	\toprule
	Header & Description \\
	\midrule
	Description & Handling \Gls{lua} keywords  \\
	Tester & Erik Bergersen \\
	Prerequisites & There have to exist a \gls{header}-file, config-file and pcap-file to do the test. \\
	Feature & The \gls{utility} should support \gls{struct} \glspl{member}, that have equal names as keywords in \Gls{lua} \\
	\midrule
	\multirow{5}{*}{Execution} & 1. Feed the \gls{utility} with the name of a \Gls{c}-\gls{header} file with a \gls{struct} \\
	& 2. Read the output \\
	& 3. Move the resulting \gls{dissector} into the plugins folder in the personal configuration folder of \Gls{wireshark}\\
	& 4. Open the \gls{pcap-file} for this test with \Gls{wireshark}\\
	& 5. Check that the \gls{dissector} work as it should. \\
	\midrule
	\multirow{2}{*}{Expected result}  & 2. The program should provide the user with some text expressing the success of the \Gls{lua}-file generation \\
	& 5. \Gls{wireshark} should not display an error message for invalid \Gls{lua} code.\\
	\bottomrule
\end{tabularx}}
\end{table}

\begin{table}[ht] \footnotesize \center
\caption{Test case TID24}\label{tab:TID24}
\noindent\makebox[\textwidth]{%
\begin{tabularx}{1.2\textwidth}{l X}
	\toprule
	Header & Description \\
	\midrule
	Description & Sprint 3 functionality test \\
	Tester & Lars Solvoll Tønder \\
	Prerequisites & The \gls{utility} has to have been installed on the system as well as the attest testing framework.The file black\_box.py must also be present in the test folder of Csjark \\
	Feature & Checking that the \gls{utility} is able to create a valid \gls{dissector} from \gls{header} files with all of the data types that were to be supported for sprint 3\\
	\midrule
	\multirow{3}{*}{Execution} & 1. Navigate to the test folder inside the folder where CSjark is installed through the terminal or command line \\
	& 2.  type "python -m attest" into the terminal or command line and then press enter  \\
	& 3. Read the output\\
	\midrule
	Expected result  & 3. The user should be presented with some text expressing the failure of 0 assertions  \\
	\bottomrule
\end{tabularx}}
\end{table}

\begin{table}[ht] \footnotesize \center
\caption{Test case TID25}\label{tab:TID25}
\noindent\makebox[\textwidth]{%
\begin{tabularx}{1.2\textwidth}{l X}
	\toprule
	Header & Description \\
	\midrule
	Description & Sprint 2 functionality test \\
	Tester & Lars Solvoll Tønder \\
	Prerequisites & The \gls{utility} has to have been installed on the system as well as the attest testing framework. The file requirements.py must also be present in the test folder of CSjark \\
	Feature & Checking that the \gls{utility} is able to support all of the features required by the customer \\
	\midrule
	\multirow{3}{*}{Execution} & 1. Navigate to the folder where CSjark is installed through the terminal orcommand line \\
	& 2.  type "python -m attest" into the terminal or command line and then press enter  \\
	& 3. Read the output\\
	\midrule
	Expected result  & 3. The user should be presented with some text expressing the failure of 0 assertions  \\
	\bottomrule
\end{tabularx}}
\end{table}

%----------------------
\section{Sprint 4}
%----------------------

\begin{table}[ht] \footnotesize \center
\caption{Test case TID26}\label{tab:TID26}
\noindent\makebox[\textwidth]{%
\begin{tabularx}{1.2\textwidth}{l X}
	\toprule
	Header & Description \\
	\midrule
	Description & Including system-\glspl{header} \\
	Tester & Lars Solvoll Tønder \\
	Prerequisites & The \gls{utility} has to be installed on the system and there has to exist a \gls{pcap-file} which is associated with this test \\
	Feature & Checking that the \gls{utility} is able to support \glspl{header} which use system \glspl{header} \\
	\midrule
	\multirow{5}{*}{Execution} & 1. Feed the \gls{utility} with the name of a \Gls{c}-\gls{header} file that includes system-\glspl{header} and its configuration file \\
	& 2.  Read the output\\
	& 3. Copy the resulting \glspl{dissector} into the plugins folder of the personal configuration in \Gls{wireshark}\\
	& 4. Run \Gls{wireshark} with the \gls{pcap-file} associated with this test\\
	& 5. Look at the resulting \glspl{struct} and \glspl{member} are displayed in \Gls{wireshark}\\
	\midrule
	\multirow{2}{*}{Expected result}
	& 2. The user should be presented with some text expressing the success of generating \glspl{dissector}\\
	& 5. The \glspl{struct} and \gls{struct} \glspl{member} defined in the system \glspl{header} should be displayed as having a value and not just hex data\\
	\bottomrule
\end{tabularx}}
\end{table}

\begin{table}[ht] \footnotesize \center
\caption{Test case TID27}\label{tab:TID27}
\noindent\makebox[\textwidth]{%
\begin{tabularx}{1.2\textwidth}{l X}
	\toprule
	Header & Description \\
	\midrule
	Description & Ignoring \#pragma directives \\
	Tester & Lars Solvoll Tønder \\
	Prerequisites & The \gls{utility} has to be installed on the system and there needs to exist a \gls{pcap-file} which is associated with this test \\
	Feature & Making sure that the \gls{utility} is able to parse \gls{header} files with the \#pragma directive by just ignoring that directive\\
	\midrule
	\multirow{2}{*}{Execution} & 1. Feed the \gls{utility} with the name of a \Gls{c}-\gls{header} file that contains a \#pragma directive and it's configuration file\\
	& 2. Read the output\\
	\midrule
	\multirow{1}{*}{Expected result}
	& 2. The user should be presented with some text expressing the success of generating \glspl{dissector}\\
	\bottomrule
\end{tabularx}}
\end{table}

\begin{table}[ht] \footnotesize \center
\caption{Test case TID28}\label{tab:TID28}
\noindent\makebox[\textwidth]{%
\begin{tabularx}{1.2\textwidth}{l X}
	\toprule
	Header & Description \\
	\midrule
	Description & Improve generated \Gls{lua} output by removing platform prefix\\
	Tester & Lars Solvoll Tønder \\
	Prerequisites & The \gls{utility} has to be installed on the system \\
	Feature & Making sure the \gls{utility} only generates one \gls{dissector} for the \gls{struct} instead of several, but still keeping all of the functionality\\
	\midrule
	\multirow{7}{*}{Execution} & 1. Feed the \gls{utility} with any \Gls{c}-\gls{header} file and it's configration\\
	& 2.  Read the output\\
	& 3. Copy the resulting \glspl{dissector} into the plugins folder of the personal configuration in \Gls{wireshark}\\
	& 4. Run \Gls{wireshark}\\
	& 5. Open the \gls{dissector} tables menu entry from the Internals menu\\
	& 6. Click the luastructs tree entry\\
	& 7. Inspect its contents\\ 
	\midrule
	\multirow{2}{*}{Expected result}
	& 2. The user should be presented with some text expressing the success of generating \glspl{dissector}\\
	& 7. There should only be one tree entry for each \gls{dissector}, not one for each platform as well\\
\end{tabularx}}
\end{table}

\begin{table}[ht] \footnotesize \center
\caption{Test case TID29}\label{tab:TID29}
\noindent\makebox[\textwidth]{%
\begin{tabularx}{1.2\textwidth}{l X}
	\toprule
	Header & Description \\
	\midrule
	Description & Recursive searching of subfolders\\
	Tester & Lars Solvoll Tønder \\
	Prerequisites & The \gls{utility} has to be installed on the system and there needs to exist a folder with folders that all have \gls{header} files in them \\
	Feature & Checking that it is possible for the \gls{utility} to be fed a folder with \gls{header} files that has subfolders which are in turn inspected\\
	\midrule
	\multirow{3}{*}{Execution} & 1. Feed the \gls{utility} with the name of a folder of \gls{header} files which again has subfolders with other \gls{header} files\\
	& 2.  Read the output\\
	& 3. Inspect the generated \Gls{lua} files \\
	\midrule
	\multirow{2}{*}{Expected result}
	& 2. The user should be presented with some text expressing the success of generating \glspl{dissector} for every \gls{header} file in the subfolders\\
	& 3. There should be 1 file for each \gls{struct} contained in the different \gls{header} files located in the \gls{header} folder and its subfolders \\
\end{tabularx}}
\end{table}

\begin{table}[ht] \footnotesize \center
\caption{Test case TID30}\label{tab:TID30}
\noindent\makebox[\textwidth]{%
\begin{tabularx}{1.2\textwidth}{l X}
	\toprule
	Header & Description \\
	\midrule
	Description & Finding include dependencies which are not explicitly set\\
	Tester & Lars Solvoll Tønder \\
	Prerequisites & The \gls{utility} has to be installed on the system \\
	Feature & Check that the \gls{utility} is able to identify include dependencies which are not explicitly set and use that information to parse files over again correctly\\
	\midrule
	\multirow{5}{*}{Execution} & 1. Feed the \gls{utility} with a \Gls{c}-\gls{header} file that has include dependencies which are not explicitly set, and it's configration file\\
	& 2.  Read the output\\
	& 3. Copy the resulting \glspl{dissector} into the plugins folder of the personal configuration in \Gls{wireshark}\\
	& 4. Run \Gls{wireshark} with the \gls{pcap-file} associated with this test\\
	& 5. Inspect the different \glspl{packet}, their \glspl{struct} and \gls{member} values\\
	\midrule
	\multirow{2}{*}{Expected result}
	& 2. The user should be presented with some text expressing the success of generating \glspl{dissector}\\
	& 5. All \glspl{struct} and \gls{member} values should be displayed as having proper values and not just hex data\\
\end{tabularx}}
\end{table}

\begin{table}[ht] \footnotesize \center
\caption{Test case TID31}\label{tab:TID31}
\noindent\makebox[\textwidth]{%
\begin{tabularx}{1.2\textwidth}{l X}
	\toprule
	Header & Description \\
	\midrule
	Description & Pointer support\\
	Tester & Lars Solvoll Tønder \\
	Prerequisites & The \gls{utility} has to be installed on the system \\
	Feature & Checking that the \gls{utility} is able to support the use of pointers in \gls{header} files\\
	\midrule
	\multirow{5}{*}{Execution} & 1. Feed the \gls{utility} with a \Gls{c}-\gls{header} file that has pointers, and it's configration file\\
	& 2.  Read the output\\
	& 3. Copy the resulting \glspl{dissector} into the plugins folder of the personal configuration in \Gls{wireshark}\\
	& 4. Run \Gls{wireshark} with the \gls{pcap-file} associated with this test\\
	& 5. Inspect the different \glspl{packet}, their \glspl{struct} and \gls{member} values\\
	\midrule
	\multirow{2}{*}{Expected result}
	& 2. The user should be presented with some text expressing the success of generating \glspl{dissector}\\
	& 5. All \glspl{struct} and \gls{member} values should be displayed as having proper values and not just hex data\\
\end{tabularx}}
\end{table}

\begin{table}[ht] \footnotesize \center
\caption{Test case TID32}\label{tab:TID32}
\noindent\makebox[\textwidth]{%
\begin{tabularx}{1.2\textwidth}{l X}
	\toprule
	Header & Description \\
	\midrule
	Description & Enums in \glspl{array}\\
	Tester & Lars Solvoll Tønder \\
	Prerequisites & The \gls{utility} has to be installed on the system \\
	Feature & Checking that the \gls{utility} is able to support the use of \glspl{enum} inside of \glspl{array}\\
	\midrule
	\multirow{5}{*}{Execution} & 1. Feed the \gls{utility} with a \Gls{c}-\gls{header} file that has an \gls{array} of \glspl{enum}, and it's configration file\\
	& 2.  Read the output\\
	& 3. Copy the resulting \glspl{dissector} into the plugins folder of the personal configuration in \Gls{wireshark}\\
	& 4. Run \Gls{wireshark} with the \gls{pcap-file} associated with this test\\
	& 5. Inspect the different \glspl{packet}, their \glspl{struct} and \gls{member} values\\
	\midrule
	\multirow{2}{*}{Expected result}
	& 2. The user should be presented with some text expressing the success of generating \glspl{dissector}\\
	& 5. All \glspl{struct} that contain an \gls{array} of \glspl{enum} should be displayed as containing \glspl{enum} instead of just integers\\
\end{tabularx}}
\end{table}

\begin{table}[ht] \footnotesize \center
\caption{Test case TID33}\label{tab:TID33}
\noindent\makebox[\textwidth]{%
\begin{tabularx}{1.2\textwidth}{l X}
	\toprule
	Header & Description \\
	\midrule
	Description & Supporting \gls{define} as a command line argument\\
	Tester & Lars Solvoll Tønder \\
	Prerequisites & The \gls{utility} has to be installed on the system \\
	Feature & Checking that it is possible to feed the \gls{utility} with a \gls{define} argument and have it force pre-processor to add a corresponding argument to the \gls{header} files it is processing\\
	\midrule
	\multirow{5}{*}{Execution} & 1. Feed the \gls{utility} with a \Gls{c}-\gls{header} file, it's configration file and a \gls{define} directive\\
	& 2.  Read the output\\
	& 3. Copy the resulting \glspl{dissector} into the plugins folder of the personal configuration in \Gls{wireshark}\\
	& 4. Run \Gls{wireshark} with the \gls{pcap-file} associated with this test\\
	& 5. Inspect the different \glspl{packet}, their \glspl{struct} and \gls{member} values\\
	\midrule
	\multirow{2}{*}{Expected result}
	& 2. The user should be presented with some text expressing the success of generating \glspl{dissector}\\
	& 5. All \glspl{struct} and their \gls{member} values should be displayed as having proper values and not just hex data\\
\end{tabularx}}
\end{table}

\begin{table}[ht] \footnotesize \center
\caption{Test case TID34}\label{tab:TID34}
\noindent\makebox[\textwidth]{%
\begin{tabularx}{1.2\textwidth}{l X}
	\toprule
	Header & Description \\
	\midrule
	Description & Multiple message ID's for one \gls{dissector}\\
	Tester & Lars Solvoll Tønder \\
	Prerequisites & The \gls{utility} has to be installed on the system \\
	Feature & Checking that the \gls{utility} supports having more than one message ID per \gls{dissector}\\
	\midrule
	\multirow{2}{*}{Execution} & 1. Feed the \gls{utility} with a \Gls{c}-\gls{header} file and it's configuration file which includes more than one message ID\\
	& 2.  Read the output\\ 
	\midrule
	\multirow{1}{*}{Expected result}
	& 2. The user should be presented with some text expressing the success of generating \glspl{dissector}\\
\end{tabularx}}
\end{table}

\begin{table}[ht] \footnotesize \center
\caption{Test case TID35}\label{tab:TID35}
\noindent\makebox[\textwidth]{%
\begin{tabularx}{1.2\textwidth}{l X}
	\toprule
	Header & Description \\
	\midrule
	Description & Allowing configuration for unknown \glspl{struct}\\
	Tester & Lars Solvoll Tønder \\
	Prerequisites & The \gls{utility} has to be installed on the system \\
	Feature & Checking that the \gls{utility} supports being able to configure the size of unknown \glspl{struct}\\
	\midrule
	\multirow{5}{*}{Execution} & 1. Feed the \gls{utility} with a \Gls{c}-\gls{header} file that has unparseable \glspl{member} and it's configuration file which includes the size of the \gls{struct} itself\\
	& 2.  Read the output\\
	& 3. Copy the resulting \glspl{dissector} into the plugins folder of the personal configuration in \Gls{wireshark}\\
	& 4. Open \Gls{wireshark} with the \gls{pcap-file} associated with this test\\
	& 5. Inspect the different \glspl{packet}, their \glspl{struct} and \gls{member} values\\ 
	\midrule
	\multirow{1}{*}{Expected result}
	& 2. The user should be presented with some text expressing the success of generating \glspl{dissector}\\
	& 5. All of the \glspl{member} of each \glspl{packet} should have proper values except for the unparseable \glspl{member} which should only be displayed as containing hex data\\
\end{tabularx}}
\end{table}

\clearpage

\begin{table}[ht] \footnotesize \center
\caption{Test case TID36}\label{tab:TID36}
\noindent\makebox[\textwidth]{%
\begin{tabularx}{1.2\textwidth}{l X}
	\toprule
	Header & Description \\
	\midrule
	Description & Autogenerating configuration files for \glspl{struct} that has no config file of their own\\
	Tester & Lars Solvoll Tønder \\
	Prerequisites & The \gls{utility} has to be installed on the system \\
	Feature & Checking that the \gls{utility} is able to create template configuration files for all \glspl{struct} that does not currently have a configuration\\
	\midrule
	\multirow{3}{*}{Execution} & 1. Feed the \gls{utility} with a \Gls{c}-\gls{header} file which has several \glspl{struct} without any configuration files \\
	& 2.  Open the configuration folder where CSjark is installed\\
	& 3. Inspect the configuration files \\
	\midrule
	\multirow{1}{*}{Expected result}
	& 3. There should now be one configuration file present for each \gls{struct} in the \Gls{c}-\gls{header} file that has an empty template for filling in values for configuration\\
\end{tabularx}}
\end{table}

\begin{table}[ht] \footnotesize \center
\caption{Test case TID37}\label{tab:TID37}
\noindent\makebox[\textwidth]{%
\begin{tabularx}{1.2\textwidth}{l X}
	\toprule
	Header & Description \\
	\midrule
	Description & Only generating \glspl{dissector} for \glspl{struct} with a valid ID\\
	Tester & Lars Solvoll Tønder \\
	Prerequisites & The \gls{utility} has to be installed on the system \\
	Feature & Making sure that the \gls{utility} only creates \glspl{dissector} for files that have a valid ID specified in its configuration\\
	\midrule
	\multirow{2}{*}{Execution} & 1. Feed the \gls{utility} with a \Gls{c}-\gls{header} file and it's configuration file that has no valid ID\\
	& 2.  Read the output\\
	\midrule
	\multirow{1}{*}{Expected result}
	& 2. The user should be presented with a message saying that no \glspl{dissector} were created and why\\
\end{tabularx}}
\end{table}

\begin{table}[ht] \footnotesize \center
\caption{Test case TID38}\label{tab:TID38}
\noindent\makebox[\textwidth]{%
\begin{tabularx}{1.2\textwidth}{l X}
	\toprule
	Header & Description \\
	\midrule
	Description & Guessing \glspl{dissector} from \gls{packet} size\\
	Tester & Lars Solvoll Tønder \\
	Prerequisites & The \gls{utility} has to be installed on the system and \Gls{wireshark} has to have been loaded with a \gls{dissector} for a \gls{struct} of the same size as the one associated with this test \\
	Feature & Making sure the \gls{utility} is able to guess which \gls{dissector} to use based on \gls{packet} size if there are no \glspl{dissector} specified for the \gls{packet}\\
	\midrule
	\multirow{2}{*}{Execution} & 1.Start \Gls{wireshark} with the \gls{pcap-file} associated with this test\\
	& 2.  Inspect the different \glspl{packet}, their \glspl{struct} and \gls{member} values\\
	\midrule
	\multirow{1}{*}{Expected result}
	& 2. All of the \glspl{packet} should contain a \gls{struct} with different \glspl{member} and values instead of just raw hex data\\
\end{tabularx}}
\end{table}

\begin{table}[ht] \footnotesize \center
\caption{Test case TID39}\label{tab:TID39}
\noindent\makebox[\textwidth]{%
\begin{tabularx}{1.2\textwidth}{l X}
	\toprule
	Header & Description \\
	\midrule
	Description & Invalid \gls{header}\\
	Tester & Lars Solvoll Tønder \\
	Prerequisites & The \gls{utility} has to be installed on the system\\
	Feature & Making sure the \gls{utility} crashes if it receives an invalid \gls{header}\\
	\midrule
	\multirow{2}{*}{Execution} & 1. Feed the \gls{utility} with an invalid \gls{header} file\\
	& 2.  Read the output\\
	\midrule
	\multirow{1}{*}{Expected result}
	& 2. The \gls{utility} should crash and give an error message explaining why it crashed\\
\end{tabularx}}
\end{table}

\begin{table}[ht] \footnotesize \center
\caption{Test case TID40}\label{tab:TID40}
\noindent\makebox[\textwidth]{%
\begin{tabularx}{1.2\textwidth}{l X}
	\toprule
	Header & Description \\
	\midrule
	Description & Invalid \gls{header} during \gls{batch mode}\\
	Tester & Lars Solvoll Tønder \\
	Prerequisites & The \gls{utility} has to be installed on the system\\
	Feature & Making sure the \gls{utility} skips \glspl{header} it is unable to parse during \gls{batch processing}\\
	\midrule
	\multirow{2}{*}{Execution} & 1. Feed the \gls{utility} with a folder containing several invalid \gls{header} files\\
	& 2.  Read the output\\
	\midrule
	\multirow{1}{*}{Expected result}
	& 2. The \gls{utility} should skip the files it is unable to parse and present the user with a message saying why it skipped the files it was unable to parse\\
\end{tabularx}}
\end{table}

\begin{table}[ht] \footnotesize \center
\caption{Test case TID41}\label{tab:TID41}
\noindent\makebox[\textwidth]{%
\begin{tabularx}{1.2\textwidth}{l X}
	\toprule
	Header & Description \\
	\midrule
	Description & Ambiguous \gls{struct} IDs \\
	Tester & Lars Solvoll Tønder \\
	Prerequisites & The \gls{utility} has to be installed on the system\\
	Feature & Making sure the \gls{utility} crashes if there are several \glspl{struct} that all have been configured to using the same ID\\
	\midrule
	\multirow{2}{*}{Execution} & 1. Feed the \gls{utility} with a pair of \glspl{header} and configuration files that both have the same \gls{struct} ID\\
	& 2.  Read the output\\
	\midrule
	\multirow{1}{*}{Expected result}
	& 2. The \gls{utility} should present the user with an error message saying that there exists 2 \glspl{struct} which have been configured to using the same ID\\
\end{tabularx}}
\end{table}

\begin{table}[ht] \footnotesize \center
\caption{Test case TID42}\label{tab:TID42}
\noindent\makebox[\textwidth]{%
\begin{tabularx}{1.2\textwidth}{l X}
	\toprule
	Header & Description \\
	\midrule
	Description & Ambiguous platform IDs \\
	Tester & Lars Solvoll Tønder \\
	Prerequisites & The \gls{utility} has to be installed on the system\\
	Feature & Making sure the \gls{utility} crashes if there are several platforms that all share the same ID\\
	\midrule
	\multirow{3}{*}{Execution} & 1.Add another platform platform.py which has the same platform ID as one of the previous ones\\
	& 2.  Feed the \gls{utility} with any \gls{header} file and its config\\
	& 3. Read the output\\
	\midrule
	\multirow{1}{*}{Expected result}
	& 3. The \gls{utility} should present the user with an error message saying that there exists two platforms with the same name\\
\end{tabularx}}
\end{table}

\begin{table}[ht] \footnotesize \center
\caption{Test case TID43}\label{tab:TID43}
\noindent\makebox[\textwidth]{%
\begin{tabularx}{1.2\textwidth}{l X}
	\toprule
	Header & Description \\
	\midrule
	Description & Running the \gls{utility} on \Gls{Windows}\\
	Tester & Lars Solvoll Tønder \\
	Prerequisites & The \gls{utility} has to be installed on a \Gls{Windows} system\\
	Feature & Making sure the \gls{utility} runs on the latest version of \Gls{Windows} as per 24.11.2011\\
	\midrule
	\multirow{2}{*}{Execution} & 1. Feed the \gls{utility} with any \Gls{c}-\gls{header} file and its config\\
	& 2. Read the output\\
	\midrule
	\multirow{1}{*}{Expected result}
	& 2. The \gls{utility} should present the user with some text expressing the success of creating a \gls{dissector} for each of the \glspl{struct} inside the \gls{header} file\\
\end{tabularx}}
\end{table}

\begin{table}[ht] \footnotesize \center
\caption{Test case TID44}\label{tab:TID44}
\noindent\makebox[\textwidth]{%
\begin{tabularx}{1.2\textwidth}{l X}
	\toprule
	Header & Description \\
	\midrule
	Description & Running the \gls{utility} on \Gls{Solaris}\\
	Tester & Lars Solvoll Tønder \\
	Prerequisites & The \gls{utility} has to be installed on a \Gls{Solaris} system\\
	Feature & Making sure the \gls{utility} runs on the latest version of \Gls{Solaris} as per 24.11.2011\\
	\midrule
	\multirow{2}{*}{Execution} & 1. Feed the \gls{utility} with any \Gls{c}-\gls{header} file and its config\\
	& 2. Read the output\\
	\midrule
	\multirow{1}{*}{Expected result}
	& 2. The \gls{utility} should present the user with some text expressing the success of creating a \gls{dissector} for each of the \glspl{struct} inside the \gls{header} file\\
\end{tabularx}}
\end{table}

\begin{table}[ht] \footnotesize \center
\caption{Test case TID45}\label{tab:TID45}
\noindent\makebox[\textwidth]{%
\begin{tabularx}{1.2\textwidth}{l X}
	\toprule
	Header & Description \\
	\midrule
	Description & Running the \glspl{dissector} on \Gls{Solaris}\\
	Tester & Lars Solvoll Tønder \\
	Prerequisites & \Gls{wireshark} has to have been installed with the \glspl{dissector} associated with this test\\
	Feature & Making sure the \glspl{dissector} runs on the latest version of \Gls{Solaris} as per 24.11.2011\\
	\midrule
	\multirow{2}{*}{Execution} & 1. Run \Gls{wireshark} with the \gls{pcap-file} associated with this test\\
	& 2. Inspect the different \glspl{packet}, their \glspl{struct} and \gls{member} values\\
	\midrule
	\multirow{1}{*}{Expected result}
	& 2. The \glspl{packet} should be displayed as containing \glspl{struct} with \glspl{member} that all have proper values and not just hex data\\
\end{tabularx}}
\end{table}

\begin{table}[ht] \footnotesize \center
\caption{Test case TID46}\label{tab:TID46}
\noindent\makebox[\textwidth]{%
\begin{tabularx}{1.2\textwidth}{l X}
	\toprule
	Header & Description \\
	\midrule
	Description & Running the \glspl{dissector} on \Gls{Windows}\\
	Tester & Lars Solvoll Tønder \\
	Prerequisites & \Gls{wireshark} has to have been installed with the \glspl{dissector} associated with this test\\
	Feature & Making sure the \glspl{dissector} runs on the latest version of \Gls{Solaris} as per 24.11.2011\\
	\midrule
	\multirow{2}{*}{Execution} & 1. Run \Gls{wireshark} with the \gls{pcap-file} associated with this test\\
	& 2. Inspect the different \glspl{packet}, their \glspl{struct} and \gls{member} values\\
	\midrule
	\multirow{1}{*}{Expected result}
	& 2. The \glspl{packet} should be displayed as containing \glspl{struct} with \glspl{member} that all have proper values and not just hex data\\
\end{tabularx}}
\end{table}

\begin{table}[ht] \footnotesize \center
\caption{Test case TID47}\label{tab:TID47}
\noindent\makebox[\textwidth]{%
\begin{tabularx}{1.2\textwidth}{l X}
	\toprule
	Header & Description \\
	\midrule
	Description & Quality of user documentation\\
	Tester & Lars Solvoll Tønder \\
	Prerequisites & The user documentation has to have been written\\
	\midrule
	\multirow{2}{*}{Execution} & 1. Read the user documentation for one hour\\
	& 2. Try using the utility to generate a dissector for a header file\\
	\midrule
	\multirow{1}{*}{Expected result}
	& 2. The user should be able to generate a dissector configured to display the values from a given c-struct properly\\
\end{tabularx}}
\end{table}<|MERGE_RESOLUTION|>--- conflicted
+++ resolved
@@ -18,19 +18,11 @@
 	\midrule
 	Description & Supporting parameters for \Gls{c}-\gls{header} file \\
 	Tester & Lars Solvoll Tønder \\
-<<<<<<< HEAD
-	Prerequisites & The program has to have been installed on the system and there needs to exist a header file for this test\\
-	Feature & Test that we are able to feed the solution with a c-header file and have it get dissected \\
-	\midrule
-	\multirow{3}{*}{Execution} & 1. Start the program \\
-	& 2. Write the name of the c-header file associated with this test in the command line \\
-=======
 	Prerequisites & The program has to have been compiled on the system \\
 	Feature & Test that we are able to feed the solution with a \Gls{c}-\gls{header} file and have it get dissected \\
 	\midrule
 	\multirow{3}{*}{Execution} & 1. Start the program \\
 	& 2. Write the name of the \Gls{c}-\gls{header} file in the command line \\
->>>>>>> 3316a661
 	& 3. Read the output given by the program \\
 	\midrule
 	\multirow{2}{*}{Expected result} & 1. The program should start up without any errors and present the user with a command line interface \\
@@ -48,13 +40,8 @@
 	\midrule
 	Description & Supporting basic data types \\
 	Tester & Lars Solvoll Tønder \\
-<<<<<<< HEAD
-	Prerequisites & The program has to have been installed on the system and there needs to exist a header file for this test \\
-	Feature & Test that our utility will be able to make a dissectors for C-header files including the following basic data types: int, float, char and boolean \\
-=======
 	Prerequisites & The program has to have been started \\
 	Feature & Test that our \gls{utility} will be able to make a \glspl{dissector} for \Gls{c}-\gls{header} files including the following basic data types: \gls{int}, \gls{float}, \gls{char} and \gls{boolean} \\
->>>>>>> 3316a661
 	\midrule
 	\multirow{2}{*}{Execution} & 1. Write the name of a \Gls{c}-\gls{header} file which includes the aforementioned basic data types \\
 	& 2. Read the output given by the program \\ 
@@ -73,13 +60,8 @@
 	\midrule
 	Description & Displaying simple \glspl{struct} \\
 	Tester & Lars Solvoll Tønder \\
-<<<<<<< HEAD
-	Prerequisites & The utility must have been installed on the system and have been used to make a dissector\\
-	Feature & Test that our utility is able to generate dissectors that displays simple structs \\
-=======
 	Prerequisites & The \gls{utility} has already made a \gls{dissector} \\
 	Feature & Test that our \gls{utility} is able to generate \glspl{dissector} that displays simple \glspl{struct} \\
->>>>>>> 3316a661
 	\midrule
 	\multirow{3}{*}{Execution} & 1. Open \Gls{wireshark} and run the \gls{dissector} \\
 	& 2. Run the \gls{dissector} on some captured data of simple \glspl{struct} \\
@@ -100,13 +82,8 @@
 	\midrule
 	Description & Supporting \gls{include} \\
 	Tester & Lars Solvoll Tønder \\
-<<<<<<< HEAD
-	Prerequisites & The program has to have been installed on the system and there needs to exist a header file for this test \\
-	Feature & Test that our utility supports c-header files with the \#include directive \\
-=======
 	Prerequisites & The \gls{utility} has to be up and running \\
 	Feature & Test that our \gls{utility} supports \Gls{c}-\gls{header} files with the \gls{include} directive \\
->>>>>>> 3316a661
 	\midrule
 	\multirow{2}{*}{Execution} & 1. Write the name of a \Gls{c}-\gls{header} file with an \gls{include} directive \\
 	& 2. Read the output \\
@@ -125,13 +102,8 @@
 	\midrule
 	Description & Supporting \gls{define} and \gls{if} \\
 	Tester & Lars Solvoll Tønder \\
-<<<<<<< HEAD
-	Prerequisites & The program has to have been installed on the system and there needs to exist a header file for this test \\
-	Feature & Test that our utility supports c-header files with \#define and \#if directives \\
-=======
 	Prerequisites & The \gls{utility} has to be up and running \\
 	Feature & Test that our \gls{utility} supports \Gls{c}-\gls{header} files with \gls{define} and \gls{if} directives \\
->>>>>>> 3316a661
 	\midrule
 	\multirow{2}{*}{Execution} & 1. Write the name of a \Gls{c}-\gls{header} file with a \gls{define} and \gls{if} directives \\
 	& 2. Read the output \\
@@ -150,13 +122,8 @@
 	\midrule
 	Description & Supporting configuration files \\
 	Tester & Lars Solvoll Tønder \\
-<<<<<<< HEAD
-	Prerequisites & The program has to have been installed on the system and there needs to exist a header file for this test\\
-	Feature & Test that our utility supports reading data from a configuration file \\
-=======
 	Prerequisites & The \gls{utility} has to be up and running \\
 	Feature & Test that our \gls{utility} supports reading data from a configuration file \\
->>>>>>> 3316a661
 	\midrule
 	\multirow{2}{*}{Execution} & 1. Feed the \gls{utility} with the name of a config file \\
 	& 2. Read the output \\
@@ -175,13 +142,8 @@
 	\midrule
 	Description & Recognizing invalid values \\
 	Tester & Lars Solvoll Tønder \\
-<<<<<<< HEAD
-	Prerequisites & The utility must have already been installed on the system, and there needs to exist a header and a config file associated with this test\\
-	Feature & Test that our utility recognizes invalid values for struct members specified in the config file. \\
-=======
 	Prerequisites & The \gls{utility} must have already loaded a configuration file and generated a \gls{dissector} for a given \gls{header} file\\
 	Feature & Test that our \gls{utility} recognizes invalid values for \gls{struct} \glspl{member} specified in the config file. \\
->>>>>>> 3316a661
 	\midrule
 	\multirow{3}{*}{Execution} & 1. Feed the \gls{utility} with the name of a \gls{header} and a config-file, where the config file sets restrictions on the \glspl{member} of the \gls{header} file. \\
 	& 2. Use the resulting \gls{dissector} on some capture data for \Gls{wireshark} that contains \gls{struct} \glspl{member} with invalid values. \\
@@ -207,13 +169,8 @@
 	\midrule
 	Description & Supporting \glspl{member} of type \gls{enum} \\
 	Tester & Lars Solvoll Tønder \\
-<<<<<<< HEAD
-	Prerequisites & The program has to have been installed on the system and there needs to exist a header file for this test \\
-	Feature & Test that the utility is able to support c-header files with enums \\
-=======
 	Prerequisites & The \gls{utility} has to be up and running \\
 	Feature & Test that the \gls{utility} is able to support \Gls{c}-\gls{header} files with \glspl{enum} \\
->>>>>>> 3316a661
 	\midrule
 	\multirow{5}{*}{Execution} & 1. Feed the \gls{utility} with the name of a \Gls{c}-\gls{header} file which includes a \gls{struct} using \glspl{enum} and its configuration file \\
 	& 2. Read the output \\
@@ -237,13 +194,8 @@
 	\midrule
 	Description & Supporting \glspl{member} of type \gls{array} \\
 	Tester & Lars Solvoll Tønder \\
-<<<<<<< HEAD
-	Prerequisites & The program has to have been installed on the system and there needs to exist a header file for this test\\
-	Feature & Test that the utility iis able to support c-header files with arrays \\
-=======
 	Prerequisites & The \gls{utility} has to be up and running \\
 	Feature & Test that the \gls{utility} iis able to support \Gls{c}-\gls{header} files with \glspl{array} \\
->>>>>>> 3316a661
 	\midrule
 	\multirow{5}{*}{Execution} & 1. Feed the \gls{utility} with the name of a \Gls{c}-\gls{header} file which includes a \gls{struct} using \glspl{array} \\
 	& 2. Read the output \\
@@ -266,13 +218,8 @@
 	\midrule
 	Description & Supporting the display of \glspl{struct} within \glspl{struct} \\
 	Tester & Erik Bergersen \\
-<<<<<<< HEAD
-	Prerequisites & The utility has to have been installed on the system and there needs to exist a header file for this test\\
-	Feature & Test that the utility iis able to support c-header files with structs that have other struct members  and display it properly in wireshark\\
-=======
 	Prerequisites & The \gls{utility} has to be up and running \\
 	Feature & Test that the \gls{utility} iis able to support \Gls{c}-\gls{header} files with \glspl{struct} that have other \gls{struct} \glspl{member}  and display it properly in \Gls{wireshark}\\
->>>>>>> 3316a661
 	\midrule
 	\multirow{5}{*}{Execution} & 1. Feed the \gls{utility} with the name of a \Gls{c}-\gls{header} file which includes a \gls{struct} with another \gls{struct} \gls{member} \\
 	& 2. Read the output \\
@@ -295,13 +242,8 @@
 	\midrule
 	Description & Supporting enumerated named values \\
 	Tester & Erik Bergersen \\
-<<<<<<< HEAD
-	Prerequisites & The utility has to have been installed on the system and there needs to exist a header file for this test\\
-	Feature & Test that the utility iis able to support c-header files which uses integers as enums without declaring them as enums \\
-=======
 	Prerequisites & The \gls{utility} has to be up and running \\
 	Feature & Test that the \gls{utility} iis able to support \Gls{c}-\gls{header} files which uses integers as \glspl{enum} without declaring them as \glspl{enum} \\
->>>>>>> 3316a661
 	\midrule
 	\multirow{5}{*}{Execution} & 1. Feed the \gls{utility} with the name of a \Gls{c}-\gls{header} file which includes enumerated named values \\
 	& 2. Read the output \\
@@ -325,13 +267,8 @@
 	\midrule
 	Description & Supporting \glspl{bit string} \\
 	Tester & Erik Bergersen \\
-<<<<<<< HEAD
-	Prerequisites & The utility has to have been installed on the system and there needs to exist a header file for this test\\
-	Feature & Test that the utility iis able to support c-header files with bit strings \\
-=======
 	Prerequisites & The \gls{utility} has to be up and running \\
 	Feature & Test that the \gls{utility} iis able to support \Gls{c}-\gls{header} files with \glspl{bit string} \\
->>>>>>> 3316a661
 	\midrule
 	\multirow{5}{*}{Execution} & 1. Feed the \gls{utility} with the name of a \Gls{c}-\gls{header} file with a \gls{struct} using \glspl{bit string} \\
 	& 2. Read the output \\
@@ -354,13 +291,8 @@
 	\midrule
 	Description & Supporting \glspl{struct} with various \gls{trailers} \\
 	Tester & Erik Bergersen \\
-<<<<<<< HEAD
-	Prerequisites & The utility has to have been installed on the system and there needs to exist a header file for this test\\
-	Feature & Test that the utility iis able to support c-header files with trailers \\
-=======
 	Prerequisites & The \gls{utility} has to be up and running \\
 	Feature & Test that the \gls{utility} iis able to support \Gls{c}-\gls{header} files with \gls{trailers} \\
->>>>>>> 3316a661
 	\midrule
 	\multirow{5}{*}{Execution} & 1. Feed the \gls{utility} with the name of a \Gls{c}-\gls{header} file with a \gls{struct} that has a trailer \\
 	& 2. Read the output \\
@@ -409,13 +341,8 @@
 	\midrule
 	Description & Support \gls{batch mode} of \Gls{c} \gls{header} and configuration files \\
 	Tester & Lars Solvoll Tønder \\
-<<<<<<< HEAD
-	Prerequisites & The utility has to have been installed on the system and there needs to exist a header file for this test\\
-	Feature &  Test that the utility is able to genereate dissectors for all header-files in a folder, with configuration\\
-=======
 	Prerequisites & The \gls{utility} has to be up and running \\
 	Feature &  Test that the \gls{utility} is able to genereate \glspl{dissector} for all \gls{header}-files in a folder, with configuration\\
->>>>>>> 3316a661
 	\midrule
 	\multirow{2}{*}{Execution} & 1. Feed the \gls{utility} the name of the two folders with \gls{header}-files and configuration-files. \\
 	& 2. Read output from the \gls{utility} \\
@@ -434,13 +361,8 @@
 	\midrule
 	Description & Supporting custom \Gls{lua} configuration  \\
 	Tester & Sondre Mannsverk \\
-<<<<<<< HEAD
-	Prerequisites & The utility has to have been installed on the system and there needs to exist a header file for this test\\
-	Feature & Test that the utility is able to support custom Lua files by configuration \\
-=======
 	Prerequisites & The \gls{utility} has to be up and running \\
 	Feature & Test that the \gls{utility} is able to support custom \Gls{lua} files by configuration \\
->>>>>>> 3316a661
 	\midrule
 	\multirow{6}{*}{Execution} & 1. Look at the custom \Gls{lua} file(s) and understand what they do  \\
 	& 2. Feed the \gls{utility} with a \Gls{c} \gls{header}-file, that needs to have specific parts of it dissected by		
@@ -467,13 +389,8 @@
 	\midrule
 	Description & Supporting \glspl{union} \\
 	Tester & Lars Solvoll Tønder \\
-<<<<<<< HEAD
-	Prerequisites & The utility has to have been installed on the system and there needs to exist a header file for this test\\
-	Feature &  Test that the utility is able to support c-header files with unions \\
-=======
 	Prerequisites & The \gls{utility} has to be up and running \\
 	Feature &  Test that the \gls{utility} is able to support \Gls{c}-\gls{header} files with \glspl{union} \\
->>>>>>> 3316a661
 	\midrule
 	\multirow{2}{*}{Execution} & 1. Feed the \gls{utility} with the name of a \gls{header} file with \glspl{union} and its configuration file  \\
 	& 2. Read output from the \gls{utility} \\
@@ -519,13 +436,8 @@
   	\midrule
   	Description &  Support WIN32, \_WIN64, \_sparc etc \\
   	Tester & Lars Solvoll Tønder \\
-<<<<<<< HEAD
-  	Prerequisites & The utility has to have been installed on the system and there needs to exist a header file for this test\\
-  	Feature &  Test that the utility is able to support c-header files with platform definition preprocessor macros (e.g. \_WIN32, \_WIN64, \_sparc, etc.)\\
-=======
   	Prerequisites & The \gls{utility} has to be up and running \\
   	Feature &  Test that the \gls{utility} is able to support \Gls{c}-\gls{header} files with platform definition preprocessor macros (e.g. \_WIN32, \_WIN64, \_sparc, etc.)\\
->>>>>>> 3316a661
   	\midrule
   	\multirow{5}{*}{Execution} & 1. Feed the \gls{utility} with \Gls{c}-\gls{header} files with platform definition preprocessor macros (e.g. \_WIN32, \_WIN64, \_sparc, etc.). \\
  	& 2. Read output from the \gls{utility} \\
