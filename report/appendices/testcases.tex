
%==============
\chapter{Test Cases}
%==============


%-----------------------
\section{Sprint 1 Tests}
%-----------------------

\begin{table}[ht] \footnotesize \center
\caption{Test case TID01}\label{tab:TID01}
\noindent\makebox[\textwidth]{%
\begin{tabularx}{1.2\textwidth}{l X}
	\toprule
	Header & Description \\
	\midrule
	Description & Supporting parameters for c-header file \\
	Tester & Lars Solvoll Tønder \\
	Prerequisites & The program has to have been compiled on the system \\
	Feature & Test that we are able to feed the solution with a c-header file and have it get dissected \\
	\midrule
	\multirow{3}{*}{Execution} & 1. Start the program \\
	& 2. Write the name of the c-header file in the command line \\
	& 3. Read the output given by the program \\
	\midrule
	\multirow{2}{*}{Expected result} & 1. The program should start up without any errors and present the user with a command line interface \\
	& 3. The user should be presented with some text expressing the success of the LUA-file generation \\
	\bottomrule
\end{tabularx}}
\end{table}

\begin{table}[ht] \footnotesize \center
\caption{Test case TID02}\label{tab:TID02}
\noindent\makebox[\textwidth]{%
\begin{tabularx}{1.2\textwidth}{l X}
	\toprule
	Header & Description \\
	\midrule
	Description & Supporting basic data types \\
	Tester & Lars Solvoll Tønder \\
	Prerequisites & The program has to have been started \\
	Feature & Test that our utility will be able to make a dissectors for C-header files including the following basic data types: int, float, char and boolean \\
	\midrule
	\multirow{2}{*}{Execution} & 1. Write the name of a c-header file which includes the aforementioned basic data types \\
	& 2. Read the output given by the program \\ 
	\midrule
	Expected result & 2. The program should provide the user with some text expressing the success of the LUA-file generation \\
	\bottomrule
\end{tabularx}}
\end{table}

\begin{table}[ht] \footnotesize \center
\caption{Test case TID03}\label{tab:TID03}
\noindent\makebox[\textwidth]{%
\begin{tabularx}{1.2\textwidth}{l X}
	\toprule
	Header & Description \\
	\midrule
	Description & Displaying simple structs \\
	Tester & Lars Solvoll Tønder \\
	Prerequisites & The utility has already made a dissector \\
	Feature & Test that our utility is able to generate dissectors that displays simple structs \\
	\midrule
	\multirow{3}{*}{Execution} & 1. Open wireshark and run the dissector \\
	& 2. Run the dissector on some captured data of simple structs \\
	& 3. Read the output \\
	\midrule
	\multirow{2}{*}{Expected result} & 1. Wireshark should be able to load the dissector without any errors \\
	& 3. Wireshark should display the data inside the structs sent in the capture data \\
	\bottomrule
\end{tabularx}}
\end{table}

\begin{table}[ht] \footnotesize \center
\caption{Test case TID04}\label{tab:TID04}
\noindent\makebox[\textwidth]{%
\begin{tabularx}{1.2\textwidth}{l X}
	\toprule
	Header & Description \\
	\midrule
	Description & Supporting \#include \\
	Tester & Lars Solvoll Tønder \\
	Prerequisites & The utility has to be up and running \\
	Feature & Test that our utility supports c-header files with the \#include directive \\
	\midrule
	\multirow{2}{*}{Execution} & 1. Write the name of a C-header file with an \#include directive \\
	& 2. Read the output \\
	\midrule
	Expected result & 2. The program should provide the user with some text expressing the success of the LUA-file generation \\
	\bottomrule
\end{tabularx}}
\end{table}

\begin{table}[ht] \footnotesize \center
\caption{Test case TID05}\label{tab:TID05}
\noindent\makebox[\textwidth]{%
\begin{tabularx}{1.2\textwidth}{l X}
	\toprule
	Header & Description \\
	\midrule
	Description & Supporting \#define and \#if \\
	Tester & Lars Solvoll Tønder \\
	Prerequisites & The utility has to be up and running \\
	Feature & Test that our utility supports c-header files with \#define and \#if directives \\
	\midrule
	\multirow{2}{*}{Execution} & 1. Write the name of a C-header file with a \#define and \#if directives \\
	& 2. Read the output \\
	\midrule
	Expected result & 2. The program should provide the user with some text expressing the success of the LUA-file generation \\
	\bottomrule
\end{tabularx}}
\end{table}

\begin{table}[ht] \footnotesize \center
\caption{Test case TID06}\label{tab:TID06}
\noindent\makebox[\textwidth]{%
\begin{tabularx}{1.2\textwidth}{l X}
	\toprule
	Header & Description \\
	\midrule
	Description & Supporting configuration files \\
	Tester & Lars Solvoll Tønder \\
	Prerequisites & The utility has to be up and running \\
	Feature & Test that our utility supports reading data from a configuration file \\
	\midrule
	\multirow{2}{*}{Execution} & 1. Feed the utility with the name of a config file \\
	& 2. Read the output \\
	\midrule
	Expected result & 2. The program should provide the user with some text expressing either the success of reading the file, or the failure of reading the file due to any errors in the config-file itself\\
	\bottomrule
\end{tabularx}}
\end{table}

\begin{table}[ht] \footnotesize \center
\caption{Test case TID07}\label{tab:TID07}
\noindent\makebox[\textwidth]{%
\begin{tabularx}{1.2\textwidth}{l X}
	\toprule
	Header & Description \\
	\midrule
	Description & Recognizing invalid values \\
	Tester & Lars Solvoll Tønder \\
	Prerequisites & The utility must have already loaded a configuration file and generated a dissector for a given header file\\
	Feature & Test that our utility recognizes invalid values for struct members specified in the config file. \\
	\midrule
	\multirow{3}{*}{Execution} & 1. Feed the utility with the name of a header and a config-file, where the config file sets restrictions on the members of the header file. \\
	& 2. Use the resulting dissector on some capture data for wireshark that contains struct members with invalid values. \\
	& 3. Read the displayed data generated by wireshark \\
	\midrule
	Expected result & 3. Wireshark should display the struct members with invalid values as invalid \\
	\bottomrule
\end{tabularx}}
\end{table}


%-----------------------
\section{Sprint 2 Tests}
%-----------------------

\begin{table}[ht] \footnotesize \center
\caption{Test case TID08}\label{tab:TID08}
\noindent\makebox[\textwidth]{%
\begin{tabularx}{1.2\textwidth}{l X}
	\toprule
	Header & Description \\
	\midrule
	Description & Supporting members of type enum \\
	Tester & Lars Solvoll Tønder \\
	Prerequisites & The utility has to be up and running \\
	Feature & Test that the utility iis able to support c-header files with enums \\
	\midrule
	\multirow{5}{*}{Execution} & 1. Feed the utility with the name of a c-header file which includes a struct using enums and its configuration file \\
	& 2. Read the output \\
	& 3. Move the resulting dissector into the plugins folder in the personal configuration folder of wireshark\\
	& 4. Open the pcap file for this test with wireshark\\
	& 5. Look at the different packets and struct members that are displayed in wireshark\\
	\midrule
	\multirow{2}{*}{Expected result } & 2. The program should provide the user with some text expressing the success of the LUA-file generation \\ 
	\addlinespace
	& 5 The different packets should be displayed as having structs with enums, showing the value of the enum by its name and value\\
	\bottomrule
\end{tabularx}}
\end{table}

\begin{table}[ht] \footnotesize \center
\caption{Test case TID09}\label{tab:TID09}
\noindent\makebox[\textwidth]{%
\begin{tabularx}{1.2\textwidth}{l X}
	\toprule
	Header & Description \\
	\midrule
	Description & Supporting members of type array \\
	Tester & Lars Solvoll Tønder \\
	Prerequisites & The utility has to be up and running \\
	Feature & Test that the utility iis able to support c-header files with arrays \\
	\midrule
	\multirow{5}{*}{Execution} & 1. Feed the utility with the name of a c-header file which includes a struct using arrays \\
	& 2. Read the output \\
	& 3. Move the resulting dissector into the plugins folder in the personal configuration folder of wireshark\\
	& 4. Open the pcap file for this test with wireshark\\
	& 5. Look at the different packets and struct members that are displayed in wireshark\\
	\midrule
	\multirow{5}{*}{Expected result} & 2. The program should provide the user with some text expressing the success of the LUA-file generation \\
	& 5 The different packets should be displayed as having structs with arrays, showing the values of the cells in the array. Multidimensional arrays should also be displayed as being arrays with subtrees of other arrays. This should be indicated by the multidimensional arrays having a clickable "+" box to the left which when pressed shows the values of the cells of the inner arrays \\
	\bottomrule
\end{tabularx}}
\end{table}

\begin{table}[ht] \footnotesize \center
\caption{Test case TID10}\label{tab:TID10}
\noindent\makebox[\textwidth]{%
\begin{tabularx}{1.2\textwidth}{l X}
	\toprule
	Header & Description \\
	\midrule
	Description & Supporting the display of structs within structs \\
	Tester & Erik Bergersen \\
	Prerequisites & The utility has to be up and running \\
	Feature & Test that the utility iis able to support c-header files with structs that have other struct members  and display it properly in wireshark\\
	\midrule
	\multirow{5}{*}{Execution} & 1. Feed the utility with the name of a c-header file which includes a struct with another struct member \\
	& 2. Read the output \\
	& 3. Move the resulting dissector into the plugins folder in the personal configuration folder of wireshark\\
	& 4. Open the pcap file for this test with wireshark\\
	& 5. Look at the different struct members that are displayed in wireshark\\
	\midrule
	\multirow{2}{*}{Expected result} & 2. The program should provide the user with some text expressing the success of the LUA-file generation\\
	& 5. The struct members within structs should be displayed as subtrees, indicated by having a clickable "+" box to the left whch when clicked, displayes the contents of the given struct\\
	\bottomrule
\end{tabularx}}
\end{table}

\begin{table}[ht] \footnotesize \center
\caption{Test case TID11}\label{tab:TID11}
\noindent\makebox[\textwidth]{%
\begin{tabularx}{1.2\textwidth}{l X}
	\toprule
	Header & Description \\
	\midrule
	Description & Supporting enumerated named values \\
	Tester & Erik Bergersen \\
	Prerequisites & The utility has to be up and running \\
	Feature & Test that the utility iis able to support c-header files which uses integers as enums without declaring them as enums \\
	\midrule
	\multirow{5}{*}{Execution} & 1. Feed the utility with the name of a c-header file which includes enumerated named values \\
	& 2. Read the output \\
	& 3. Move the resulting dissector into the plugins folder in the personal configuration folder of wireshark\\
	& 4. Open the pcap file for this test with wireshark\\
	& 5. Look at the different struct members that are displayed in wireshark\\
	\midrule
	\multirow{2}{*}{Expected result}  & 2. The program should provide the user with some text expressing the success of the LUA-file generation \\
	\addlinespace
	& 5. The different packets should be displayed as containing enumerated named values expressed by their name and not value\\
	\bottomrule
\end{tabularx}}
\end{table}

\begin{table}[ht] \footnotesize \center
\caption{Test case TID12}\label{tab:TID12}
\noindent\makebox[\textwidth]{%
\begin{tabularx}{1.2\textwidth}{l X}
	\toprule
	Header & Description \\
	\midrule
	Description & Supporting bit strings \\
	Tester & Erik Bergersen \\
	Prerequisites & The utility has to be up and running \\
	Feature & Test that the utility iis able to support c-header files with bit strings \\
	\midrule
	\multirow{5}{*}{Execution} & 1. Feed the utility with the name of a c-header file with a struct using bit strings \\
	& 2. Read the output \\
	& 3. Move the resulting dissector into the plugins folder in the personal configuration folder of wireshark\\
	& 4. Open the pcap file for this test with wireshark\\
	& 5. Look at the different struct members that are displayed in wireshark\\
	\midrule
	\multirow{2}{*}{Expected result} & 2. The program should provide the user with some text expressing the success of the LUA-file generation \\
	& 5. The packets should be displayed as containing bit strings. Bit strings should be displayed as subtrees indicated by a clickable "+" box to the left which shows the values of the different bits in the bit string when pressed\\
	\bottomrule
\end{tabularx}}
\end{table}

\begin{table}[ht] \footnotesize \center
\caption{Test case TID13}\label{tab:TID13}
\noindent\makebox[\textwidth]{%
\begin{tabularx}{1.2\textwidth}{l X}
	\toprule
	Header & Description \\
	\midrule
	Description & Supporting structs with various trailers \\
	Tester & Erik Bergersen \\
	Prerequisites & The utility has to be up and running \\
	Feature & Test that the utility iis able to support c-header files with trailers \\
	\midrule
	\multirow{5}{*}{Execution} & 1. Feed the utility with the name of a c-header file with a struct that has a trailer \\
	& 2. Read the output \\
	& 3. Move the resulting dissector into the plugins folder in the personal configuration folder of wireshark\\
	& 4. Open the pcap file for this test with wireshark\\
	& 5. Look at the different struct members that are displayed in wireshark\\
	\midrule
	\multirow{2}{*}{Expected result}  & 2. The program should provide the user with some text expressing the success of the LUA-file generation \\
	& 5. The packets should be display the data inside the struct, and the data from the trailer should be displayed below\\
	\bottomrule
\end{tabularx}}
\end{table}

\begin{table}[ht] \footnotesize \center
\caption{Test case TID14}\label{tab:TID14}
\noindent\makebox[\textwidth]{%
\begin{tabularx}{1.2\textwidth}{l X}
	\toprule
	Header & Description \\
	\midrule
	Description & Sprint 2 functionality test \\
	Tester & Lars Solvoll Tønder \\
	Prerequisites & The utility has to have been installed on the system as well as the attest testing framework \\
	Feature & Checking that the utility is able to create a valid dissector from header files with all of the data types that were to be supported for sprint 2, including: trailers, bit strings, enumerated named values, structs within structs and arrays \\
	\midrule
	\multirow{3}{*}{Execution} & 1. Navigate to the folder where CSjark is installed through the terminal orcommand line \\
	& 2.  type "python -m attest" into the terminal or command line and then press enter  \\
	& 3. Read the output\\
	\midrule
	Expected result  & 3. The user should be presented with some text expressing the failure of 0 assertions  \\
	\bottomrule
\end{tabularx}}
\end{table}

\begin{table}[ht] \footnotesize \center
\caption{Test case TID15}\label{tab:TID15}
\noindent\makebox[\textwidth]{%
\begin{tabularx}{1.2\textwidth}{l X}
	\toprule
	Header & Description \\
	\midrule
	Description & Support batch mode of C header and configuration files \\
	Tester & Lars Solvoll Tønder \\
	Prerequisites & The utility has to be up and running \\
	Feature &  Test that the utility is able to genereate dissectors for all header-files in a folder, with configuration\\
	\midrule
	\multirow{2}{*}{Execution} & 1. Feed the utility the name of the two folders with header-files and configuration-files. \\
	& 2. Read output from the utility \\
	\midrule
	Expected result  & 2. The utility should provide the user with the amount of header files processed and the number of dissectors created,  or a error if there is error either in the header-files or config-files. \\
	\bottomrule
\end{tabularx}}
\end{table}

\begin{table}[ht] \footnotesize \center
\caption{Test case TID16}\label{tab:TID16}
\noindent\makebox[\textwidth]{%
\begin{tabularx}{1.2\textwidth}{l X}
	\toprule
	Header & Description \\
	\midrule
	Description & Support custom Lua configuration and specific data types  \\
	Tester & Erik Bergersen \\
	Prerequisites & The utility has to be up and running \\
	Feature & Configuration must support custom handling of specific data types \\
	\midrule
	\multirow{5}{*}{Execution} & 1.  \\
	& 2.  \\
	& 3. \\
	& 4. \\
	& 5. \\
	\midrule
	\multirow{2}{*}{Expected result}  & 2. \\
	& 5. \\
	\bottomrule
\end{tabularx}}
\end{table}

<<<<<<< HEAD


\begin{table}[ht] \footnotesize \center
\caption{Test case TID18}\label{tab:TID18}
\noindent\makebox[\textwidth]{%
\begin{tabularx}{1.2\textwidth}{l X} 
	\toprule
	Header & Description \\
	\midrule
	Description & Support filter and search in wireshark  \\
	Tester & Erik Bergersen \\
	Prerequisites & Wireshark has to be up and running with the trailer\_test.lua \\
	Feature & The dissector must support Wireshark's built-in filter and search on attributes \\
	\midrule
	\multirow{3}{*}{Execution} & 1. Open the pcap-file, which contains trailer\_test packets.   \\
	& 2. Type the following in the filter-textbox: ''luatructs.message == 66'' and click apply\\
	& 3. Look on the packet view. \\
	\midrule
	Expected result  & 3. Only trailer\_test packets will be visible in the packet view.\\
=======
\begin{table}[ht] \footnotesize \center
\caption{Test case TID17}\label{tab:TID17}
\noindent\makebox[\textwidth]{%
\begin{tabularx}{1.2\textwidth}{l X}
	\toprule
	Header & Description \\
	\midrule
	Description & Supporting unions \\
	Tester & Lars Solvoll Tønder \\
	Prerequisites & The utility has to be up and running \\
	Feature &  Test that the utility is able to support c-header files with unions \\
	\midrule
	\multirow{2}{*}{Execution} & 1. Feed the utility with the name of a header file with unions and its configuration file  \\
	& 2. Read output from the utility \\
	& 3. Move the resulting dissector into the plugins folder in the personal configuration folder of wireshark\\
	& 4. Open the pcap file for this test with wireshark\\
	& 5. Look at the different struct members that are displayed in wireshark\\
	\midrule
	Expected result  & 2. The utility should provide the user some text expressing the success of the LUA-file generation \\
	& 5. The unions should be displayed as subtrees with the names of all the union members and their values, even the ones that haven't been explicitly set\\
>>>>>>> 430fab1b
	\bottomrule
\end{tabularx}}
\end{table}<|MERGE_RESOLUTION|>--- conflicted
+++ resolved
@@ -369,8 +369,29 @@
 \end{tabularx}}
 \end{table}
 
-<<<<<<< HEAD
-
+\begin{table}[ht] \footnotesize \center
+\caption{Test case TID17}\label{tab:TID17}
+\noindent\makebox[\textwidth]{%
+\begin{tabularx}{1.2\textwidth}{l X}
+	\toprule
+	Header & Description \\
+	\midrule
+	Description & Supporting unions \\
+	Tester & Lars Solvoll Tønder \\
+	Prerequisites & The utility has to be up and running \\
+	Feature &  Test that the utility is able to support c-header files with unions \\
+	\midrule
+	\multirow{2}{*}{Execution} & 1. Feed the utility with the name of a header file with unions and its configuration file  \\
+	& 2. Read output from the utility \\
+	& 3. Move the resulting dissector into the plugins folder in the personal configuration folder of wireshark\\
+	& 4. Open the pcap file for this test with wireshark\\
+	& 5. Look at the different struct members that are displayed in wireshark\\
+	\midrule
+	Expected result  & 2. The utility should provide the user some text expressing the success of the LUA-file generation \\
+	& 5. The unions should be displayed as subtrees with the names of all the union members and their values, even the ones that haven't been explicitly set\\
+	\bottomrule
+\end{tabularx}}
+\end{table}
 
 \begin{table}[ht] \footnotesize \center
 \caption{Test case TID18}\label{tab:TID18}
@@ -389,28 +410,8 @@
 	& 3. Look on the packet view. \\
 	\midrule
 	Expected result  & 3. Only trailer\_test packets will be visible in the packet view.\\
-=======
-\begin{table}[ht] \footnotesize \center
-\caption{Test case TID17}\label{tab:TID17}
-\noindent\makebox[\textwidth]{%
-\begin{tabularx}{1.2\textwidth}{l X}
-	\toprule
-	Header & Description \\
-	\midrule
-	Description & Supporting unions \\
-	Tester & Lars Solvoll Tønder \\
-	Prerequisites & The utility has to be up and running \\
-	Feature &  Test that the utility is able to support c-header files with unions \\
-	\midrule
-	\multirow{2}{*}{Execution} & 1. Feed the utility with the name of a header file with unions and its configuration file  \\
-	& 2. Read output from the utility \\
-	& 3. Move the resulting dissector into the plugins folder in the personal configuration folder of wireshark\\
-	& 4. Open the pcap file for this test with wireshark\\
-	& 5. Look at the different struct members that are displayed in wireshark\\
-	\midrule
-	Expected result  & 2. The utility should provide the user some text expressing the success of the LUA-file generation \\
-	& 5. The unions should be displayed as subtrees with the names of all the union members and their values, even the ones that haven't been explicitly set\\
->>>>>>> 430fab1b
-	\bottomrule
-\end{tabularx}}
-\end{table}+	\bottomrule
+\end{tabularx}}
+\end{table}
+
+
