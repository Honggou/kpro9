--- conflicted
+++ resolved
@@ -276,15 +276,9 @@
 	ID & US03 \\
 	Requirements & FR2-D: Recognize invalid values for a \gls{struct} \gls{member}. \\
 	What & The developer wants \Gls{wireshark} to give a warning if a \gls{struct} contains invalid values. \\
-<<<<<<< HEAD
 	How & The \glspl{dissector} module will generate fields that will display warning in \Gls{wireshark} when the value is 
 	outside the configured range. \Gls{wireshark} will change the background color to yellow for fields with an invalid value, 
 	and give an error message. \\
-=======
-	How & The generated \glspl{dissector} contain valid ranges for certain fields, and \Gls{lua} code that adds warning flags 
-		in \Gls{wireshark} if a specific fields value is outside the range. \Gls{wireshark} color the display tree yellow to alert the 
-		developer of the error. The range is specified by configuration files. \\
->>>>>>> 97d5aa6b
 	Result & The developer can see when a value is out of range. \\
 	\midrule
 	ID & US04 \\
