--- conflicted
+++ resolved
@@ -258,13 +258,8 @@
 
 \subsection{Utility}
 %--------------------
-<<<<<<< HEAD
-/autoref{fig:sp2:class} shows the changes we made to the design for the utility for sprint 2. The main change was the creation of the wireshark module where the team gathered most of the functionality for creating dissector fields and looking up default C-types and their sizes. The developers also added new functionality to the config and dissector modules that handles the datatypes the utility was slated to support for sprint 2.
+\autoref{fig:sp2:class} shows the changes we made to the design for the utility for sprint 2. The main change was the creation of the wireshark module where the team gathered most of the functionality for creating dissector fields and looking up default C-types and their sizes. The developers also added new functionality to the config and dissector modules that handles the datatypes the utility was slated to support for sprint 2.
 \begin{figure}[!htb]
-=======
-Figure \ref{fig:sp2_class} shows the changes we made to the design for the utility for sprint 2. The main change was the creation of the wireshark module where the team gathered most of the functionality for creating dissector fields and looking up default C-types and their sizes. The developers also added new functionality to the config and dissector modules that handles the datatypes the utility was slated to support for sprint 2.
-\begin{figure}[htb]
->>>>>>> e902a138
 	\center
 	\includegraphics[width=\textwidth]{./sprints/img/class_diagram_s2}
 	\caption{Class Diagram\label{fig:sp2:class}}
